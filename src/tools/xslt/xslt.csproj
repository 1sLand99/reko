﻿<?xml version="1.0" encoding="utf-8"?>
<Project DefaultTargets="Build" xmlns="http://schemas.microsoft.com/developer/msbuild/2003" ToolsVersion="12.0">
  <PropertyGroup>
    <ProjectType>Local</ProjectType>
    <ProjectGuid>{C4EF0F8B-B8BC-4BBD-91E6-F11D2335F901}</ProjectGuid>
    <Configuration Condition=" '$(Configuration)' == '' ">Debug</Configuration>
    <Platform Condition=" '$(Platform)' == '' ">AnyCPU</Platform>
    <ApplicationIcon>App.ico</ApplicationIcon>
    <AssemblyKeyContainerName>
    </AssemblyKeyContainerName>
    <AssemblyName>xslt</AssemblyName>
    <DefaultClientScript>JScript</DefaultClientScript>
    <DefaultHTMLPageLayout>Grid</DefaultHTMLPageLayout>
    <DefaultTargetSchema>IE50</DefaultTargetSchema>
    <DelaySign>false</DelaySign>
    <OutputType>Exe</OutputType>
    <RootNamespace>Decompiler.Tools.Xslt</RootNamespace>
    <RunPostBuildEvent>OnBuildSuccess</RunPostBuildEvent>
    <FileUpgradeFlags>
    </FileUpgradeFlags>
    <UpgradeBackupLocation>
    </UpgradeBackupLocation>
    <OldToolsVersion>3.5</OldToolsVersion>
    <TargetFrameworkVersion>v4.7</TargetFrameworkVersion>
    <PublishUrl>publish\</PublishUrl>
    <Install>true</Install>
    <InstallFrom>Disk</InstallFrom>
    <UpdateEnabled>false</UpdateEnabled>
    <UpdateMode>Foreground</UpdateMode>
    <UpdateInterval>7</UpdateInterval>
    <UpdateIntervalUnits>Days</UpdateIntervalUnits>
    <UpdatePeriodically>false</UpdatePeriodically>
    <UpdateRequired>false</UpdateRequired>
    <MapFileExtensions>true</MapFileExtensions>
    <ApplicationRevision>0</ApplicationRevision>
    <ApplicationVersion>1.0.0.%2a</ApplicationVersion>
    <IsWebBootstrapper>false</IsWebBootstrapper>
    <UseApplicationTrust>false</UseApplicationTrust>
    <BootstrapperEnabled>true</BootstrapperEnabled>
    <UseMSBuildEngine>True</UseMSBuildEngine>
    <TargetFrameworkProfile />
    <ProductVersion>12.0.0</ProductVersion>
    <SchemaVersion>2.0</SchemaVersion>
  </PropertyGroup>
  <PropertyGroup Condition=" '$(Configuration)|$(Platform)' == 'Debug|AnyCPU' ">
    <OutputPath>bin\Debug\</OutputPath>
    <BaseAddress>285212672</BaseAddress>
    <ConfigurationOverrideFile>
    </ConfigurationOverrideFile>
    <DefineConstants>DEBUG;TRACE;VS2003</DefineConstants>
    <DebugSymbols>true</DebugSymbols>
    <FileAlignment>4096</FileAlignment>
    <NoWarn>618</NoWarn>
    <Optimize>false</Optimize>
    <RegisterForComInterop>false</RegisterForComInterop>
    <RemoveIntegerChecks>false</RemoveIntegerChecks>
    <WarningLevel>4</WarningLevel>
    <DebugType>full</DebugType>
    <ErrorReport>prompt</ErrorReport>
    <CodeAnalysisRuleSet>AllRules.ruleset</CodeAnalysisRuleSet>
    <UseVSHostingProcess>true</UseVSHostingProcess>
<<<<<<< HEAD
    <LangVersion>6</LangVersion>
=======
    <LangVersion>7</LangVersion>
>>>>>>> 872542d6
  </PropertyGroup>
  <PropertyGroup Condition=" '$(Configuration)|$(Platform)' == 'Release|AnyCPU' ">
    <OutputPath>bin\Release\</OutputPath>
    <BaseAddress>285212672</BaseAddress>
    <ConfigurationOverrideFile>
    </ConfigurationOverrideFile>
    <DefineConstants>TRACE;VS2003</DefineConstants>
    <FileAlignment>4096</FileAlignment>
    <Optimize>true</Optimize>
    <RegisterForComInterop>false</RegisterForComInterop>
    <RemoveIntegerChecks>false</RemoveIntegerChecks>
    <WarningLevel>4</WarningLevel>
    <DebugType>none</DebugType>
    <ErrorReport>prompt</ErrorReport>
    <CodeAnalysisRuleSet>AllRules.ruleset</CodeAnalysisRuleSet>
  </PropertyGroup>
  <PropertyGroup Condition=" '$(Configuration)|$(Platform)' == 'TravisRelease|AnyCPU' ">
    <OutputPath>bin\Release\</OutputPath>
    <BaseAddress>285212672</BaseAddress>
    <ConfigurationOverrideFile>
    </ConfigurationOverrideFile>
    <DefineConstants>TRACE;VS2003</DefineConstants>
    <FileAlignment>4096</FileAlignment>
    <Optimize>true</Optimize>
    <RegisterForComInterop>false</RegisterForComInterop>
    <RemoveIntegerChecks>false</RemoveIntegerChecks>
    <WarningLevel>4</WarningLevel>
    <DebugType>none</DebugType>
    <ErrorReport>prompt</ErrorReport>
    <CodeAnalysisRuleSet>AllRules.ruleset</CodeAnalysisRuleSet>
  </PropertyGroup>
  <ItemGroup>
    <Reference Include="System">
      <Name>System</Name>
    </Reference>
    <Reference Include="System.Core" />
    <Reference Include="System.Data">
      <Name>System.Data</Name>
    </Reference>
    <Reference Include="System.Data.DataSetExtensions" />
    <Reference Include="System.Drawing">
      <Name>System.Drawing</Name>
    </Reference>
    <Reference Include="System.Windows.Forms">
      <Name>System.Windows.Forms</Name>
    </Reference>
    <Reference Include="System.Xml">
      <Name>System.XML</Name>
    </Reference>
    <Reference Include="System.Xml.Linq" />
  </ItemGroup>
  <ItemGroup>
    <Content Include="App.ico" />
    <Compile Include="Properties\AssemblyInfo.cs">
      <SubType>Code</SubType>
    </Compile>
    <Compile Include="FilteringXmlWriter.cs">
      <SubType>Code</SubType>
    </Compile>
    <Compile Include="Program.cs">
      <SubType>Code</SubType>
    </Compile>
  </ItemGroup>
  <ItemGroup>
    <Service Include="{B4F97281-0DBD-4835-9ED8-7DFB966E87FF}" />
  </ItemGroup>
  <ItemGroup>
    <BootstrapperPackage Include="Microsoft.Net.Client.3.5">
      <Visible>False</Visible>
      <ProductName>.NET Framework 3.5 SP1 Client Profile</ProductName>
      <Install>false</Install>
    </BootstrapperPackage>
    <BootstrapperPackage Include="Microsoft.Net.Framework.3.5.SP1">
      <Visible>False</Visible>
      <ProductName>.NET Framework 3.5 SP1</ProductName>
      <Install>true</Install>
    </BootstrapperPackage>
    <BootstrapperPackage Include="Microsoft.Windows.Installer.3.1">
      <Visible>False</Visible>
      <ProductName>Windows Installer 3.1</ProductName>
      <Install>true</Install>
    </BootstrapperPackage>
  </ItemGroup>
  <ItemGroup>
    <None Include="app.config" />
  </ItemGroup>
  <Import Project="$(MSBuildBinPath)\Microsoft.CSharp.targets" />
  <Target Name="AfterBuild">
    <Message Text="Project dir = $(ProjectDir)" />
    <Copy SourceFiles="$(ProjectDir)$(OutDir)$(TargetFileName)" DestinationFolder="$(ProjectDir).." />
  </Target>
</Project><|MERGE_RESOLUTION|>--- conflicted
+++ resolved
@@ -59,11 +59,7 @@
     <ErrorReport>prompt</ErrorReport>
     <CodeAnalysisRuleSet>AllRules.ruleset</CodeAnalysisRuleSet>
     <UseVSHostingProcess>true</UseVSHostingProcess>
-<<<<<<< HEAD
-    <LangVersion>6</LangVersion>
-=======
     <LangVersion>7</LangVersion>
->>>>>>> 872542d6
   </PropertyGroup>
   <PropertyGroup Condition=" '$(Configuration)|$(Platform)' == 'Release|AnyCPU' ">
     <OutputPath>bin\Release\</OutputPath>
