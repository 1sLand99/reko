fp:fp
    def:  def fp
    uses: sp_2 = fp
sp_2: orig: sp
    def:  sp_2 = fp
    uses: call fn0C00_000B (retsize: 2;)	uses: ax:ax,cx:cx_4,ds:ds,sp:sp_2,Top:Top_3	defs: ax:ax_9,cx:cx_6,sp:sp_5,Top:Top_10
Top_3: orig: Top
    def:  Top_3 = 0
    uses: call fn0C00_000B (retsize: 2;)	uses: ax:ax,cx:cx_4,ds:ds,sp:sp_2,Top:Top_3	defs: ax:ax_9,cx:cx_6,sp:sp_5,Top:Top_10
cx_4: orig: cx
    def:  cx_4 = 0x0005
    uses: call fn0C00_000B (retsize: 2;)	uses: ax:ax,cx:cx_4,ds:ds,sp:sp_2,Top:Top_3	defs: ax:ax_9,cx:cx_6,sp:sp_5,Top:Top_10
sp_5: orig: sp
    def:  call fn0C00_000B (retsize: 2;)	uses: ax:ax,cx:cx_4,ds:ds,sp:sp_2,Top:Top_3	defs: ax:ax_9,cx:cx_6,sp:sp_5,Top:Top_10
    uses: use sp_5
cx_6: orig: cx
    def:  call fn0C00_000B (retsize: 2;)	uses: ax:ax,cx:cx_4,ds:ds,sp:sp_2,Top:Top_3	defs: ax:ax_9,cx:cx_6,sp:sp_5,Top:Top_10
    uses: use cx_6
ds:ds
    def:  def ds
    uses: call fn0C00_000B (retsize: 2;)	uses: ax:ax,cx:cx_4,ds:ds,sp:sp_2,Top:Top_3	defs: ax:ax_9,cx:cx_6,sp:sp_5,Top:Top_10
          Mem11[ds:0x0064:word16] = ax_9
ax:ax
    def:  def ax
    uses: call fn0C00_000B (retsize: 2;)	uses: ax:ax,cx:cx_4,ds:ds,sp:sp_2,Top:Top_3	defs: ax:ax_9,cx:cx_6,sp:sp_5,Top:Top_10
ax_9: orig: ax
    def:  call fn0C00_000B (retsize: 2;)	uses: ax:ax,cx:cx_4,ds:ds,sp:sp_2,Top:Top_3	defs: ax:ax_9,cx:cx_6,sp:sp_5,Top:Top_10
    uses: Mem11[ds:0x0064:word16] = ax_9
          use ax_9
Top_10: orig: Top
    def:  call fn0C00_000B (retsize: 2;)	uses: ax:ax,cx:cx_4,ds:ds,sp:sp_2,Top:Top_3	defs: ax:ax_9,cx:cx_6,sp:sp_5,Top:Top_10
    uses: use Top_10
Mem11: orig: Mem0
    def:  Mem11[ds:0x0064:word16] = ax_9
// fn0C00_0000
// Return size: 2
define fn0C00_0000
fn0C00_0000_entry:
	def fp
	def ds
<<<<<<< HEAD
	def ax
	// succ:  l0C00_0000
l0C00_0000:
	sp_2 = fp
	Top_3 = 0
	cx_4 = 0x0005
	call fn0C00_000B (retsize: 2;)
		uses: ax:ax,cx:cx_4,ds:ds,sp:sp_2,Top:Top_3
		defs: ax:ax_9,cx:cx_6,sp:sp_5,Top:Top_10
	Mem11[ds:0x0064:word16] = ax_9
=======
	sp_1 = fp
	// succ:  l0C00_0000
l0C00_0000:
	cx_2 = 0x0005
	ax_3 = fn0C00_000B(cx_2)
	Mem4[ds:0x0064:word16] = ax_3
>>>>>>> 6409f92e
	return
	// succ:  fn0C00_0000_exit
fn0C00_0000_exit:
	use ax_9
	use cx_6
	use sp_5
	use Top_10

fp:fp
    def:  def fp
    uses: sp_2 = fp
sp_2: orig: sp
    def:  sp_2 = fp
    uses: sp_4 = sp_2 - 2
Top_3: orig: Top
    def:  Top_3 = 0
    uses: call fn0C00_000B (retsize: 2;)	uses: ax:ax,cx:cx_13,si:si_12,sp:sp_4,ss:ss,Top:Top_3	defs: ax:ax_18,cx:cx_16,SCZO:SCZO_20,sp:sp_15,Top:Top_19
          Top_43 = PHI((Top_19, l0C00_0011), (Top_3, l0C00_001C))
sp_4: orig: sp
    def:  sp_4 = sp_2 - 2
    uses: Mem7[ss:sp_4:word16] = si
          call fn0C00_000B (retsize: 2;)	uses: ax:ax,cx:cx_13,si:si_12,sp:sp_4,ss:ss,Top:Top_3	defs: ax:ax_18,cx:cx_16,SCZO:SCZO_20,sp:sp_15,Top:Top_19
          sp_26 = PHI((sp_15, l0C00_0011), (sp_4, l0C00_001C))
si:si
    def:  def si
    uses: Mem7[ss:sp_4:word16] = si
ss:ss
    def:  def ss
    uses: Mem7[ss:sp_4:word16] = si
          call fn0C00_000B (retsize: 2;)	uses: ax:ax,cx:cx_13,si:si_12,sp:sp_4,ss:ss,Top:Top_3	defs: ax:ax_18,cx:cx_16,SCZO:SCZO_20,sp:sp_15,Top:Top_19
          si_28 = Mem7[ss:sp_26:word16]
Mem7: orig: Mem0
    def:  Mem7[ss:sp_4:word16] = si
    uses: si_28 = Mem7[ss:sp_26:word16]
cx:cx
    def:  def cx
    uses: SCZO_9 = cond(cx - 0x0001)
          si_12 = cx
          cx_13 = cx - 0x0001
          cx_34 = PHI((cx_16, l0C00_0011), (cx, l0C00_001C))
SCZO_9: orig: SCZO
    def:  SCZO_9 = cond(cx - 0x0001)
    uses: SZO_10 = SLICE(SCZO_9, bool, 4) (alias)
          C_33 = SLICE(SCZO_9, bool, 1) (alias)
          O_39 = SLICE(SCZO_9, bool, 4) (alias)
          S_42 = SLICE(SCZO_9, bool, 0) (alias)
          Z_46 = SLICE(SCZO_9, bool, 2) (alias)
SZO_10: orig: SZO
    def:  SZO_10 = SLICE(SCZO_9, bool, 4) (alias)
    uses: branch Test(LE,SZO_10) l0C00_001C
ax_11: orig: ax
    def:  ax_11 = 0x0001
    uses: ax_30 = PHI((ax_23, l0C00_0011), (ax_11, l0C00_001C))
si_12: orig: si
    def:  si_12 = cx
    uses: call fn0C00_000B (retsize: 2;)	uses: ax:ax,cx:cx_13,si:si_12,sp:sp_4,ss:ss,Top:Top_3	defs: ax:ax_18,cx:cx_16,SCZO:SCZO_20,sp:sp_15,Top:Top_19
          dx_ax_21 = si_12 *s ax_18
cx_13: orig: cx
    def:  cx_13 = cx - 0x0001
    uses: SZO_14 = cond(cx_13)
          call fn0C00_000B (retsize: 2;)	uses: ax:ax,cx:cx_13,si:si_12,sp:sp_4,ss:ss,Top:Top_3	defs: ax:ax_18,cx:cx_16,SCZO:SCZO_20,sp:sp_15,Top:Top_19
SZO_14: orig: SZO
    def:  SZO_14 = cond(cx_13)
sp_15: orig: sp
    def:  call fn0C00_000B (retsize: 2;)	uses: ax:ax,cx:cx_13,si:si_12,sp:sp_4,ss:ss,Top:Top_3	defs: ax:ax_18,cx:cx_16,SCZO:SCZO_20,sp:sp_15,Top:Top_19
    uses: sp_26 = PHI((sp_15, l0C00_0011), (sp_4, l0C00_001C))
cx_16: orig: cx
    def:  call fn0C00_000B (retsize: 2;)	uses: ax:ax,cx:cx_13,si:si_12,sp:sp_4,ss:ss,Top:Top_3	defs: ax:ax_18,cx:cx_16,SCZO:SCZO_20,sp:sp_15,Top:Top_19
    uses: cx_34 = PHI((cx_16, l0C00_0011), (cx, l0C00_001C))
ax:ax
    def:  def ax
    uses: call fn0C00_000B (retsize: 2;)	uses: ax:ax,cx:cx_13,si:si_12,sp:sp_4,ss:ss,Top:Top_3	defs: ax:ax_18,cx:cx_16,SCZO:SCZO_20,sp:sp_15,Top:Top_19
ax_18: orig: ax
    def:  call fn0C00_000B (retsize: 2;)	uses: ax:ax,cx:cx_13,si:si_12,sp:sp_4,ss:ss,Top:Top_3	defs: ax:ax_18,cx:cx_16,SCZO:SCZO_20,sp:sp_15,Top:Top_19
    uses: dx_ax_21 = si_12 *s ax_18
Top_19: orig: Top
    def:  call fn0C00_000B (retsize: 2;)	uses: ax:ax,cx:cx_13,si:si_12,sp:sp_4,ss:ss,Top:Top_3	defs: ax:ax_18,cx:cx_16,SCZO:SCZO_20,sp:sp_15,Top:Top_19
    uses: Top_43 = PHI((Top_19, l0C00_0011), (Top_3, l0C00_001C))
SCZO_20: orig: SCZO
    def:  call fn0C00_000B (retsize: 2;)	uses: ax:ax,cx:cx_13,si:si_12,sp:sp_4,ss:ss,Top:Top_3	defs: ax:ax_18,cx:cx_16,SCZO:SCZO_20,sp:sp_15,Top:Top_19
dx_ax_21: orig: dx_ax
    def:  dx_ax_21 = si_12 *s ax_18
    uses: dx_22 = SLICE(dx_ax_21, word16, 16) (alias)
          ax_23 = (word16) dx_ax_21 (alias)
          SCZO_24 = cond(dx_ax_21)
dx_22: orig: dx
    def:  dx_22 = SLICE(dx_ax_21, word16, 16) (alias)
    uses: dx_35 = PHI((dx_22, l0C00_0011), (dx, l0C00_001C))
ax_23: orig: ax
    def:  ax_23 = (word16) dx_ax_21 (alias)
    uses: ax_30 = PHI((ax_23, l0C00_0011), (ax_11, l0C00_001C))
SCZO_24: orig: SCZO
    def:  SCZO_24 = cond(dx_ax_21)
    uses: C_32 = SLICE(SCZO_24, bool, 1) (alias)
          O_38 = SLICE(SCZO_24, bool, 4) (alias)
          S_41 = SLICE(SCZO_24, bool, 0) (alias)
          Z_45 = SLICE(SCZO_24, bool, 2) (alias)
C_31: orig: C
    def:  C_31 = PHI((C_32, l0C00_0011), (C_33, l0C00_001C))
    uses: use C_31
sp_26: orig: sp
    def:  sp_26 = PHI((sp_15, l0C00_0011), (sp_4, l0C00_001C))
    uses: si_28 = Mem7[ss:sp_26:word16]
          sp_29 = sp_26 + 2
ax_30: orig: ax
    def:  ax_30 = PHI((ax_23, l0C00_0011), (ax_11, l0C00_001C))
    uses: use ax_30
si_28: orig: si
    def:  si_28 = Mem7[ss:sp_26:word16]
    uses: use si_28
sp_29: orig: sp
    def:  sp_29 = sp_26 + 2
    uses: use sp_29
C_32: orig: C
    def:  C_32 = SLICE(SCZO_24, bool, 1) (alias)
    uses: C_31 = PHI((C_32, l0C00_0011), (C_33, l0C00_001C))
C_33: orig: C
    def:  C_33 = SLICE(SCZO_9, bool, 1) (alias)
    uses: C_31 = PHI((C_32, l0C00_0011), (C_33, l0C00_001C))
cx_34: orig: cx
    def:  cx_34 = PHI((cx_16, l0C00_0011), (cx, l0C00_001C))
    uses: use cx_34
dx_35: orig: dx
    def:  dx_35 = PHI((dx_22, l0C00_0011), (dx, l0C00_001C))
    uses: use dx_35
dx:dx
    def:  def dx
    uses: dx_35 = PHI((dx_22, l0C00_0011), (dx, l0C00_001C))
O_37: orig: O
    def:  O_37 = PHI((O_38, l0C00_0011), (O_39, l0C00_001C))
    uses: use O_37
O_38: orig: O
    def:  O_38 = SLICE(SCZO_24, bool, 4) (alias)
    uses: O_37 = PHI((O_38, l0C00_0011), (O_39, l0C00_001C))
O_39: orig: O
    def:  O_39 = SLICE(SCZO_9, bool, 4) (alias)
    uses: O_37 = PHI((O_38, l0C00_0011), (O_39, l0C00_001C))
S_40: orig: S
    def:  S_40 = PHI((S_41, l0C00_0011), (S_42, l0C00_001C))
    uses: use S_40
S_41: orig: S
    def:  S_41 = SLICE(SCZO_24, bool, 0) (alias)
    uses: S_40 = PHI((S_41, l0C00_0011), (S_42, l0C00_001C))
S_42: orig: S
    def:  S_42 = SLICE(SCZO_9, bool, 0) (alias)
    uses: S_40 = PHI((S_41, l0C00_0011), (S_42, l0C00_001C))
Top_43: orig: Top
    def:  Top_43 = PHI((Top_19, l0C00_0011), (Top_3, l0C00_001C))
    uses: use Top_43
Z_44: orig: Z
    def:  Z_44 = PHI((Z_45, l0C00_0011), (Z_46, l0C00_001C))
    uses: use Z_44
Z_45: orig: Z
    def:  Z_45 = SLICE(SCZO_24, bool, 2) (alias)
    uses: Z_44 = PHI((Z_45, l0C00_0011), (Z_46, l0C00_001C))
Z_46: orig: Z
    def:  Z_46 = SLICE(SCZO_9, bool, 2) (alias)
    uses: Z_44 = PHI((Z_45, l0C00_0011), (Z_46, l0C00_001C))
// fn0C00_000B
// Return size: 2
define fn0C00_000B
fn0C00_000B_entry:
	def fp
	def si
	def ss
	def cx
	def ax
	def dx
	sp_1 = fp
	// succ:  l0C00_000B
l0C00_000B:
<<<<<<< HEAD
	sp_2 = fp
	Top_3 = 0
	sp_4 = sp_2 - 2
	Mem7[ss:sp_4:word16] = si
	SCZO_9 = cond(cx - 0x0001)
	SZO_10 = SLICE(SCZO_9, bool, 4) (alias)
	C_33 = SLICE(SCZO_9, bool, 1) (alias)
	O_39 = SLICE(SCZO_9, bool, 4) (alias)
	S_42 = SLICE(SCZO_9, bool, 0) (alias)
	Z_46 = SLICE(SCZO_9, bool, 2) (alias)
	branch Test(LE,SZO_10) l0C00_001C
=======
	sp_2 = fp - 2
	wLoc02_4 = si
	SCZO_6 = cond(cx - 0x0001)
	SZO_7 = SCZO_6 (alias)
	branch Test(LE,SZO_7) l0C00_001C
>>>>>>> 6409f92e
	// succ:  l0C00_0011 l0C00_001C
l0C00_0011:
	si_12 = cx
	cx_13 = cx - 0x0001
	SZO_14 = cond(cx_13)
	call fn0C00_000B (retsize: 2;)
		uses: ax:ax,cx:cx_13,si:si_12,sp:sp_4,ss:ss,Top:Top_3
		defs: ax:ax_18,cx:cx_16,SCZO:SCZO_20,sp:sp_15,Top:Top_19
	dx_ax_21 = si_12 *s ax_18
	dx_22 = SLICE(dx_ax_21, word16, 16) (alias)
	ax_23 = (word16) dx_ax_21 (alias)
	SCZO_24 = cond(dx_ax_21)
	C_32 = SLICE(SCZO_24, bool, 1) (alias)
	O_38 = SLICE(SCZO_24, bool, 4) (alias)
	S_41 = SLICE(SCZO_24, bool, 0) (alias)
	Z_45 = SLICE(SCZO_24, bool, 2) (alias)
	goto l0C00_001F
	// succ:  l0C00_001F
l0C00_001C:
	ax_11 = 0x0001
	// succ:  l0C00_001F
l0C00_001F:
	Z_44 = PHI((Z_45, l0C00_0011), (Z_46, l0C00_001C))
	Top_43 = PHI((Top_19, l0C00_0011), (Top_3, l0C00_001C))
	S_40 = PHI((S_41, l0C00_0011), (S_42, l0C00_001C))
	O_37 = PHI((O_38, l0C00_0011), (O_39, l0C00_001C))
	dx_35 = PHI((dx_22, l0C00_0011), (dx, l0C00_001C))
	cx_34 = PHI((cx_16, l0C00_0011), (cx, l0C00_001C))
	C_31 = PHI((C_32, l0C00_0011), (C_33, l0C00_001C))
	ax_30 = PHI((ax_23, l0C00_0011), (ax_11, l0C00_001C))
	sp_26 = PHI((sp_15, l0C00_0011), (sp_4, l0C00_001C))
	si_28 = Mem7[ss:sp_26:word16]
	sp_29 = sp_26 + 2
	return
	// succ:  fn0C00_000B_exit
fn0C00_000B_exit:
	use ax_30
	use C_31
	use cx_34
	use dx_35
	use O_37
	use S_40
	use si_28
	use sp_29
	use Top_43
	use Z_44
<|MERGE_RESOLUTION|>--- conflicted
+++ resolved
@@ -38,25 +38,16 @@
 fn0C00_0000_entry:
 	def fp
 	def ds
-<<<<<<< HEAD
 	def ax
+	sp_2 = fp
+	Top_3 = 0
 	// succ:  l0C00_0000
 l0C00_0000:
-	sp_2 = fp
-	Top_3 = 0
 	cx_4 = 0x0005
 	call fn0C00_000B (retsize: 2;)
 		uses: ax:ax,cx:cx_4,ds:ds,sp:sp_2,Top:Top_3
 		defs: ax:ax_9,cx:cx_6,sp:sp_5,Top:Top_10
 	Mem11[ds:0x0064:word16] = ax_9
-=======
-	sp_1 = fp
-	// succ:  l0C00_0000
-l0C00_0000:
-	cx_2 = 0x0005
-	ax_3 = fn0C00_000B(cx_2)
-	Mem4[ds:0x0064:word16] = ax_3
->>>>>>> 6409f92e
 	return
 	// succ:  fn0C00_0000_exit
 fn0C00_0000_exit:
@@ -225,12 +216,10 @@
 	def cx
 	def ax
 	def dx
-	sp_1 = fp
+	sp_2 = fp
+	Top_3 = 0
 	// succ:  l0C00_000B
 l0C00_000B:
-<<<<<<< HEAD
-	sp_2 = fp
-	Top_3 = 0
 	sp_4 = sp_2 - 2
 	Mem7[ss:sp_4:word16] = si
 	SCZO_9 = cond(cx - 0x0001)
@@ -240,13 +229,6 @@
 	S_42 = SLICE(SCZO_9, bool, 0) (alias)
 	Z_46 = SLICE(SCZO_9, bool, 2) (alias)
 	branch Test(LE,SZO_10) l0C00_001C
-=======
-	sp_2 = fp - 2
-	wLoc02_4 = si
-	SCZO_6 = cond(cx - 0x0001)
-	SZO_7 = SCZO_6 (alias)
-	branch Test(LE,SZO_7) l0C00_001C
->>>>>>> 6409f92e
 	// succ:  l0C00_0011 l0C00_001C
 l0C00_0011:
 	si_12 = cx
