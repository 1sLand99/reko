= fn0C00_0000 ========================
fp:fp
    def:  def fp
    uses: sp_2 = fp
sp_2: orig: sp
    def:  sp_2 = fp
Top_3: orig: Top
    def:  Top_3 = 0
eax:eax
    def:  def eax
    uses: eax_5 = -eax
eax_5: orig: eax
    def:  eax_5 = -eax
    uses: SCZO_6 = cond(eax_5)
          C_7 = eax_5 == 0x00000000
          eax_8 = 0x00000000 - (eax_5 == 0x00000000)
SCZO_6: orig: SCZO
    def:  SCZO_6 = cond(eax_5)
C_7: orig: C
    def:  C_7 = eax_5 == 0x00000000
eax_8: orig: eax
    def:  eax_8 = 0x00000000 - (eax_5 == 0x00000000)
    uses: SCZO_9 = cond(eax_8)
          Mem11[ds:0x0300:word32] = eax_8
SCZO_9: orig: SCZO
    def:  SCZO_9 = cond(eax_8)
ds:ds
    def:  def ds
    uses: Mem11[ds:0x0300:word32] = eax_8
          v7_12 = -Mem11[ds:0x0202:word16]
          Mem13[ds:0x0202:word16] = v7_12
          v8_16 = -Mem13[ds:0x0200:word16]
          Mem17[ds:0x0200:word16] = v8_16
          Mem22[ds:0x0308:word32] = ecx_20
          Mem25[ds:0x0304:word16] = bx_24
          v11_26 = ~Mem25[ds:0x0204:word16]
          Mem27[ds:0x0204:word16] = v11_26
          cx_28 = Mem27[ds:0x0304:word16]
          Mem34[ds:0x0306:word16] = cx_31
Mem11: orig: Mem0
    def:  Mem11[ds:0x0300:word32] = eax_8
    uses: v7_12 = -Mem11[ds:0x0202:word16]
v7_12: orig: v7
    def:  v7_12 = -Mem11[ds:0x0202:word16]
    uses: Mem13[ds:0x0202:word16] = v7_12
          SCZO_14 = cond(v7_12)
          C_15 = v7_12 == 0x0000
Mem13: orig: Mem0
    def:  Mem13[ds:0x0202:word16] = v7_12
    uses: v8_16 = -Mem13[ds:0x0200:word16]
SCZO_14: orig: SCZO
    def:  SCZO_14 = cond(v7_12)
C_15: orig: C
    def:  C_15 = v7_12 == 0x0000
v8_16: orig: v8
    def:  v8_16 = -Mem13[ds:0x0200:word16]
    uses: Mem17[ds:0x0200:word16] = v8_16
          SCZO_18 = cond(v8_16)
          C_19 = v8_16 == 0x0000
          ecx_20 = 0x00000000 - (v8_16 == 0x0000)
Mem17: orig: Mem0
    def:  Mem17[ds:0x0200:word16] = v8_16
SCZO_18: orig: SCZO
    def:  SCZO_18 = cond(v8_16)
C_19: orig: C
    def:  C_19 = v8_16 == 0x0000
ecx_20: orig: ecx
    def:  ecx_20 = 0x00000000 - (v8_16 == 0x0000)
    uses: SCZO_21 = cond(ecx_20)
          Mem22[ds:0x0308:word32] = ecx_20
SCZO_21: orig: SCZO
    def:  SCZO_21 = cond(ecx_20)
Mem22: orig: Mem0
    def:  Mem22[ds:0x0308:word32] = ecx_20
bx:bx
    def:  def bx
    uses: bx_24 = ~bx
bx_24: orig: bx
    def:  bx_24 = ~bx
    uses: Mem25[ds:0x0304:word16] = bx_24
Mem25: orig: Mem0
    def:  Mem25[ds:0x0304:word16] = bx_24
    uses: v11_26 = ~Mem25[ds:0x0204:word16]
v11_26: orig: v11
    def:  v11_26 = ~Mem25[ds:0x0204:word16]
    uses: Mem27[ds:0x0204:word16] = v11_26
Mem27: orig: Mem0
    def:  Mem27[ds:0x0204:word16] = v11_26
    uses: cx_28 = Mem27[ds:0x0304:word16]
cx_28: orig: cx
    def:  cx_28 = Mem27[ds:0x0304:word16]
    uses: cx_29 = cx_28 - 0x03E8
cx_29: orig: cx
    def:  cx_29 = cx_28 - 0x03E8
    uses: SCZO_30 = cond(cx_29)
          cx_31 = -cx_29
SCZO_30: orig: SCZO
    def:  SCZO_30 = cond(cx_29)
cx_31: orig: cx
    def:  cx_31 = -cx_29
    uses: SCZO_32 = cond(cx_31)
          C_33 = cx_31 == 0x0000
          Mem34[ds:0x0306:word16] = cx_31
SCZO_32: orig: SCZO
    def:  SCZO_32 = cond(cx_31)
C_33: orig: C
    def:  C_33 = cx_31 == 0x0000
Mem34: orig: Mem0
    def:  Mem34[ds:0x0306:word16] = cx_31
// fn0C00_0000
// Return size: 2
define fn0C00_0000
fn0C00_0000_entry:
	def fp
	def eax
	def ds
	def bx
	sp_1 = fp
	// succ:  l0C00_0000
l0C00_0000:
<<<<<<< HEAD
	sp_2 = fp
	Top_3 = 0
	eax_5 = -eax
	SCZO_6 = cond(eax_5)
	C_7 = eax_5 == 0x00000000
	eax_8 = 0x00000000 - (eax_5 == 0x00000000)
	SCZO_9 = cond(eax_8)
	Mem11[ds:0x0300:word32] = eax_8
	v7_12 = -Mem11[ds:0x0202:word16]
	Mem13[ds:0x0202:word16] = v7_12
	SCZO_14 = cond(v7_12)
	C_15 = v7_12 == 0x0000
	v8_16 = -Mem13[ds:0x0200:word16]
	Mem17[ds:0x0200:word16] = v8_16
	SCZO_18 = cond(v8_16)
	C_19 = v8_16 == 0x0000
	ecx_20 = 0x00000000 - (v8_16 == 0x0000)
	SCZO_21 = cond(ecx_20)
	Mem22[ds:0x0308:word32] = ecx_20
	bx_24 = ~bx
	Mem25[ds:0x0304:word16] = bx_24
	v11_26 = ~Mem25[ds:0x0204:word16]
	Mem27[ds:0x0204:word16] = v11_26
	cx_28 = Mem27[ds:0x0304:word16]
	cx_29 = cx_28 - 0x03E8
	SCZO_30 = cond(cx_29)
	cx_31 = -cx_29
	SCZO_32 = cond(cx_31)
	C_33 = cx_31 == 0x0000
	Mem34[ds:0x0306:word16] = cx_31
=======
	eax_3 = -eax
	C_4 = eax_3 == 0x00000000
	eax_5 = 0x00000000 - (eax_3 == 0x00000000)
	Mem6[ds:0x0300:word32] = eax_5
	v7_8 = -Mem6[ds:0x0202:word16]
	Mem9[ds:0x0202:word16] = v7_8
	v8_10 = -Mem9[ds:0x0200:word16]
	Mem11[ds:0x0200:word16] = v8_10
	C_12 = v8_10 == 0x0000
	ecx_13 = 0x00000000 - (v8_10 == 0x0000)
	Mem14[ds:0x0308:word32] = ecx_13
	bx_16 = ~bx
	Mem17[ds:0x0304:word16] = bx_16
	v11_18 = ~Mem17[ds:0x0204:word16]
	Mem19[ds:0x0204:word16] = v11_18
	cx_20 = Mem19[ds:0x0304:word16]
	cx_21 = cx_20 - 0x03E8
	cx_22 = -cx_21
	ecx_23 = DPB(ecx_13, cx_22, 0) (alias)
	SCZO_24 = cond(cx_22)
	C_25 = cx_22 == 0x0000
	SCZO_26 = DPB(SCZO_24, C_25, 0) (alias)
	Mem27[ds:0x0306:word16] = cx_22
>>>>>>> 6409f92e
	return
	// succ:  fn0C00_0000_exit
fn0C00_0000_exit:

fp:fp
    def:  def fp
    uses: sp_2 = fp
sp_2: orig: sp
    def:  sp_2 = fp
Top_3: orig: Top
    def:  Top_3 = 0
eax:eax
    def:  def eax
    uses: eax_5 = -eax
eax_5: orig: eax
    def:  eax_5 = -eax
    uses: SCZO_6 = cond(eax_5)
          C_7 = eax_5 == 0x00000000
          eax_8 = 0x00000000 - (eax_5 == 0x00000000)
SCZO_6: orig: SCZO
    def:  SCZO_6 = cond(eax_5)
C_7: orig: C
    def:  C_7 = eax_5 == 0x00000000
eax_8: orig: eax
    def:  eax_8 = 0x00000000 - (eax_5 == 0x00000000)
    uses: SCZO_9 = cond(eax_8)
          Mem11[ds:0x0300:word32] = eax_8
SCZO_9: orig: SCZO
    def:  SCZO_9 = cond(eax_8)
ds:ds
    def:  def ds
    uses: Mem11[ds:0x0300:word32] = eax_8
          v7_12 = -Mem11[ds:0x0202:word16]
          Mem13[ds:0x0202:word16] = v7_12
          v8_16 = -Mem13[ds:0x0200:word16]
          Mem17[ds:0x0200:word16] = v8_16
          Mem22[ds:0x0308:word32] = ecx_20
          Mem25[ds:0x0304:word16] = bx_24
          v11_26 = ~Mem25[ds:0x0204:word16]
          Mem27[ds:0x0204:word16] = v11_26
          cx_28 = Mem27[ds:0x0304:word16]
          Mem34[ds:0x0306:word16] = cx_31
Mem11: orig: Mem0
    def:  Mem11[ds:0x0300:word32] = eax_8
    uses: v7_12 = -Mem11[ds:0x0202:word16]
v7_12: orig: v7
    def:  v7_12 = -Mem11[ds:0x0202:word16]
    uses: Mem13[ds:0x0202:word16] = v7_12
          SCZO_14 = cond(v7_12)
          C_15 = v7_12 == 0x0000
Mem13: orig: Mem0
    def:  Mem13[ds:0x0202:word16] = v7_12
    uses: v8_16 = -Mem13[ds:0x0200:word16]
SCZO_14: orig: SCZO
    def:  SCZO_14 = cond(v7_12)
C_15: orig: C
    def:  C_15 = v7_12 == 0x0000
v8_16: orig: v8
    def:  v8_16 = -Mem13[ds:0x0200:word16]
    uses: Mem17[ds:0x0200:word16] = v8_16
          SCZO_18 = cond(v8_16)
          C_19 = v8_16 == 0x0000
          ecx_20 = 0x00000000 - (v8_16 == 0x0000)
Mem17: orig: Mem0
    def:  Mem17[ds:0x0200:word16] = v8_16
SCZO_18: orig: SCZO
    def:  SCZO_18 = cond(v8_16)
C_19: orig: C
    def:  C_19 = v8_16 == 0x0000
ecx_20: orig: ecx
    def:  ecx_20 = 0x00000000 - (v8_16 == 0x0000)
    uses: SCZO_21 = cond(ecx_20)
          Mem22[ds:0x0308:word32] = ecx_20
SCZO_21: orig: SCZO
    def:  SCZO_21 = cond(ecx_20)
Mem22: orig: Mem0
    def:  Mem22[ds:0x0308:word32] = ecx_20
bx:bx
    def:  def bx
    uses: bx_24 = ~bx
bx_24: orig: bx
    def:  bx_24 = ~bx
    uses: Mem25[ds:0x0304:word16] = bx_24
Mem25: orig: Mem0
    def:  Mem25[ds:0x0304:word16] = bx_24
    uses: v11_26 = ~Mem25[ds:0x0204:word16]
v11_26: orig: v11
    def:  v11_26 = ~Mem25[ds:0x0204:word16]
    uses: Mem27[ds:0x0204:word16] = v11_26
Mem27: orig: Mem0
    def:  Mem27[ds:0x0204:word16] = v11_26
    uses: cx_28 = Mem27[ds:0x0304:word16]
cx_28: orig: cx
    def:  cx_28 = Mem27[ds:0x0304:word16]
    uses: cx_29 = cx_28 - 0x03E8
          SCZO_30 = cond(cx_28 - 0x03E8)
          cx_31 = 0x03E8 - cx_28
cx_29: orig: cx
    def:  cx_29 = cx_28 - 0x03E8
SCZO_30: orig: SCZO
    def:  SCZO_30 = cond(cx_28 - 0x03E8)
cx_31: orig: cx
    def:  cx_31 = 0x03E8 - cx_28
    uses: SCZO_32 = cond(cx_31)
          C_33 = cx_31 == 0x0000
          Mem34[ds:0x0306:word16] = cx_31
SCZO_32: orig: SCZO
    def:  SCZO_32 = cond(cx_31)
C_33: orig: C
    def:  C_33 = cx_31 == 0x0000
Mem34: orig: Mem0
    def:  Mem34[ds:0x0306:word16] = cx_31
// fn0C00_0000
// Return size: 2
define fn0C00_0000
fn0C00_0000_entry:
	def fp
	def eax
	def ds
	def bx
	sp_1 = fp
	// succ:  l0C00_0000
l0C00_0000:
<<<<<<< HEAD
	sp_2 = fp
	Top_3 = 0
	eax_5 = -eax
	SCZO_6 = cond(eax_5)
	C_7 = eax_5 == 0x00000000
	eax_8 = 0x00000000 - (eax_5 == 0x00000000)
	SCZO_9 = cond(eax_8)
	Mem11[ds:0x0300:word32] = eax_8
	v7_12 = -Mem11[ds:0x0202:word16]
	Mem13[ds:0x0202:word16] = v7_12
	SCZO_14 = cond(v7_12)
	C_15 = v7_12 == 0x0000
	v8_16 = -Mem13[ds:0x0200:word16]
	Mem17[ds:0x0200:word16] = v8_16
	SCZO_18 = cond(v8_16)
	C_19 = v8_16 == 0x0000
	ecx_20 = 0x00000000 - (v8_16 == 0x0000)
	SCZO_21 = cond(ecx_20)
	Mem22[ds:0x0308:word32] = ecx_20
	bx_24 = ~bx
	Mem25[ds:0x0304:word16] = bx_24
	v11_26 = ~Mem25[ds:0x0204:word16]
	Mem27[ds:0x0204:word16] = v11_26
	cx_28 = Mem27[ds:0x0304:word16]
	cx_29 = cx_28 - 0x03E8
	SCZO_30 = cond(cx_28 - 0x03E8)
	cx_31 = 0x03E8 - cx_28
	SCZO_32 = cond(cx_31)
	C_33 = cx_31 == 0x0000
	Mem34[ds:0x0306:word16] = cx_31
=======
	eax_3 = -eax
	C_4 = eax_3 == 0x00000000
	eax_5 = 0x00000000 - (eax_3 == 0x00000000)
	Mem6[ds:0x0300:word32] = eax_5
	v7_8 = -Mem6[ds:0x0202:word16]
	Mem9[ds:0x0202:word16] = v7_8
	v8_10 = -Mem9[ds:0x0200:word16]
	Mem11[ds:0x0200:word16] = v8_10
	C_12 = v8_10 == 0x0000
	ecx_13 = 0x00000000 - (v8_10 == 0x0000)
	Mem14[ds:0x0308:word32] = ecx_13
	bx_16 = ~bx
	Mem17[ds:0x0304:word16] = bx_16
	v11_18 = ~Mem17[ds:0x0204:word16]
	Mem19[ds:0x0204:word16] = v11_18
	cx_20 = Mem19[ds:0x0304:word16]
	cx_21 = cx_20 - 0x03E8
	cx_22 = 0x03E8 - cx_20
	ecx_23 = DPB(ecx_13, cx_22, 0) (alias)
	SCZO_24 = cond(cx_22)
	C_25 = cx_22 == 0x0000
	SCZO_26 = DPB(SCZO_24, cx_22 == 0x0000, 0) (alias)
	Mem27[ds:0x0306:word16] = cx_22
>>>>>>> 6409f92e
	return
	// succ:  fn0C00_0000_exit
fn0C00_0000_exit:<|MERGE_RESOLUTION|>--- conflicted
+++ resolved
@@ -115,12 +115,10 @@
 	def eax
 	def ds
 	def bx
-	sp_1 = fp
+	sp_2 = fp
+	Top_3 = 0
 	// succ:  l0C00_0000
 l0C00_0000:
-<<<<<<< HEAD
-	sp_2 = fp
-	Top_3 = 0
 	eax_5 = -eax
 	SCZO_6 = cond(eax_5)
 	C_7 = eax_5 == 0x00000000
@@ -149,31 +147,6 @@
 	SCZO_32 = cond(cx_31)
 	C_33 = cx_31 == 0x0000
 	Mem34[ds:0x0306:word16] = cx_31
-=======
-	eax_3 = -eax
-	C_4 = eax_3 == 0x00000000
-	eax_5 = 0x00000000 - (eax_3 == 0x00000000)
-	Mem6[ds:0x0300:word32] = eax_5
-	v7_8 = -Mem6[ds:0x0202:word16]
-	Mem9[ds:0x0202:word16] = v7_8
-	v8_10 = -Mem9[ds:0x0200:word16]
-	Mem11[ds:0x0200:word16] = v8_10
-	C_12 = v8_10 == 0x0000
-	ecx_13 = 0x00000000 - (v8_10 == 0x0000)
-	Mem14[ds:0x0308:word32] = ecx_13
-	bx_16 = ~bx
-	Mem17[ds:0x0304:word16] = bx_16
-	v11_18 = ~Mem17[ds:0x0204:word16]
-	Mem19[ds:0x0204:word16] = v11_18
-	cx_20 = Mem19[ds:0x0304:word16]
-	cx_21 = cx_20 - 0x03E8
-	cx_22 = -cx_21
-	ecx_23 = DPB(ecx_13, cx_22, 0) (alias)
-	SCZO_24 = cond(cx_22)
-	C_25 = cx_22 == 0x0000
-	SCZO_26 = DPB(SCZO_24, C_25, 0) (alias)
-	Mem27[ds:0x0306:word16] = cx_22
->>>>>>> 6409f92e
 	return
 	// succ:  fn0C00_0000_exit
 fn0C00_0000_exit:
@@ -294,12 +267,10 @@
 	def eax
 	def ds
 	def bx
-	sp_1 = fp
+	sp_2 = fp
+	Top_3 = 0
 	// succ:  l0C00_0000
 l0C00_0000:
-<<<<<<< HEAD
-	sp_2 = fp
-	Top_3 = 0
 	eax_5 = -eax
 	SCZO_6 = cond(eax_5)
 	C_7 = eax_5 == 0x00000000
@@ -328,31 +299,6 @@
 	SCZO_32 = cond(cx_31)
 	C_33 = cx_31 == 0x0000
 	Mem34[ds:0x0306:word16] = cx_31
-=======
-	eax_3 = -eax
-	C_4 = eax_3 == 0x00000000
-	eax_5 = 0x00000000 - (eax_3 == 0x00000000)
-	Mem6[ds:0x0300:word32] = eax_5
-	v7_8 = -Mem6[ds:0x0202:word16]
-	Mem9[ds:0x0202:word16] = v7_8
-	v8_10 = -Mem9[ds:0x0200:word16]
-	Mem11[ds:0x0200:word16] = v8_10
-	C_12 = v8_10 == 0x0000
-	ecx_13 = 0x00000000 - (v8_10 == 0x0000)
-	Mem14[ds:0x0308:word32] = ecx_13
-	bx_16 = ~bx
-	Mem17[ds:0x0304:word16] = bx_16
-	v11_18 = ~Mem17[ds:0x0204:word16]
-	Mem19[ds:0x0204:word16] = v11_18
-	cx_20 = Mem19[ds:0x0304:word16]
-	cx_21 = cx_20 - 0x03E8
-	cx_22 = 0x03E8 - cx_20
-	ecx_23 = DPB(ecx_13, cx_22, 0) (alias)
-	SCZO_24 = cond(cx_22)
-	C_25 = cx_22 == 0x0000
-	SCZO_26 = DPB(SCZO_24, cx_22 == 0x0000, 0) (alias)
-	Mem27[ds:0x0306:word16] = cx_22
->>>>>>> 6409f92e
 	return
 	// succ:  fn0C00_0000_exit
 fn0C00_0000_exit: