﻿using Reko.Core;
using Reko.Core.Types;
using System;
using System.Collections.Generic;
using System.ComponentModel;
using System.Data;
using System.Diagnostics;
using System.Drawing;
using System.Linq;
using System.Text;
using System.Windows.Forms;

namespace Reko.Gui.Windows.Controls
{
    public partial class ImageMapView : Control
    {
        private const float ZoomOutFactor = 1.25F;
        private const float ZoomInFactor = 4.0F / 5.0F;
        private const int CySelection = 3;
        private const int CxScroll = 16;            // horizontal space for scrollers
        private const int CxSegmentBorder = 1;      // border between segments.
        private const int CyScroll = 16;
        private const int ScrollStep = 8;
        private readonly List<SegmentLayout> segLayouts;

        public ImageMapView()
        {
            InitializeComponent();
            scrollTimer.Tick += scrollTimer_Tick;
            xLastMouseUp = CxScroll;
            segLayouts = new List<SegmentLayout>();
        }

        public class SegmentLayout
        {
            public ImageMapSegment Segment;
            public long X;
            public long Width;
        }

        public long Granularity { get { return granularity; } set { BoundGranularity(value); BoundOffset(offset); OnGranularityChanged(); } }
        public event EventHandler GranularityChanged;
        private long granularity;

        [Browsable(false)]
        public MemoryArea Image { get { return image; } set { image = value; OnImageChanged(); } }
        public event EventHandler ImageChanged;
        public MemoryArea image;

        [Browsable(false)]
        public ImageMap ImageMap {
            get { return imageMap; } 
            set { 
                if (imageMap != null)
                    imageMap.MapChanged -= imageMap_MapChanged;
                imageMap = value; 
                if (imageMap != null)
                    imageMap.MapChanged += imageMap_MapChanged;
                OnImageMapChanged(); 
            } 
        }
        public event EventHandler ImageMapChanged;
        public ImageMap imageMap;

        [Browsable(false)]
        public Address SelectedAddress { get { return selectedAddress; } set { selectedAddress = value; SelectedAddressChanged.Fire(this); } }
        public event EventHandler SelectedAddressChanged;
        private Address selectedAddress;

        public long Offset { get { return offset; } set { BoundOffset(value); OnOffsetChanged(); } }
        public event EventHandler OffsetChanged;
        private long offset;

        private Brush brCode;
        private Brush brBack;
        private Brush brData;

        private ScrollButton scrollButton;      // If we're scrolling the scrollbuttons.
        private int xLastMouseUp;

        protected override void OnPaint(PaintEventArgs pe)
        {
            this.brBack = new SolidBrush(BackColor);
            this.brCode = new SolidBrush(Color.Pink);
            this.brData = new SolidBrush(Color.LightBlue);
            try
            {
                Rectangle rcBody = CalculateLayout();
                RenderSelectionBar(pe.Graphics);
                RenderScrollControls(pe.Graphics, rcBody);
                RenderBody(pe.Graphics, rcBody);
            }
            finally
            {
                brData.Dispose();
                brCode.Dispose();
                brBack.Dispose();
            }
        }

        private void RenderSelectionBar(Graphics g)
        {
            Brush br = new SolidBrush(Focused ? Color.FromArgb(0xFF, 0xFF, 0x30) : Color.FromArgb(0x80, 0x80, 0x30));
            g.FillRectangle(br, new Rectangle(0, 1 + Height - CySelection, Width, CySelection - 1));
            br.Dispose();
        }

        private void RenderScrollControls(Graphics g, Rectangle rcBody)
        {
            var baseState = image != null && image.Bytes.Length > granularity * Width 
                ? ButtonState.Flat
                : ButtonState.Flat | ButtonState.Inactive;
            ControlPaint.DrawScrollButton(g,
                0, (Height - CyScroll) / 2, 
                CxScroll, 
                CyScroll, 
                ScrollButton.Left,
                (scrollButton == ScrollButton.Left ? ButtonState.Pushed : ButtonState.Normal) | baseState); 
            ControlPaint.DrawScrollButton(g,
                Width - CxScroll,
                (Height - CyScroll) / 2, 
                CxScroll, 
                CyScroll,
                ScrollButton.Right, 
                (scrollButton == ScrollButton.Left ? ButtonState.Pushed : ButtonState.Normal) | baseState);
        }

        private void RenderRightcontrol(Graphics g, Rectangle rcBody)
        {
        }

        private void RenderBody(Graphics g, Rectangle rcBody)
        {
<<<<<<< HEAD
            long cbOffset = offset;
            Brush brOld = brBack;
=======
>>>>>>> 28fa0f29
            Rectangle rcPaint = rcBody;
            rcPaint.Width = 0;
            Brush brNew = null;
            foreach (var sl in this.segLayouts)
            {
                Brush brOld = brBack;
                var segOffset = sl.Segment.Address.ToLinear() - image.BaseAddress.ToLinear();
                if ((ulong)offset <= segOffset + sl.Segment.Size && segOffset < (ulong)(offset + rcBody.Width * granularity))
                {
                    int cbOffset = offset;
                    var cxOffset = cbOffset / granularity + rcBody.Left;
                    var cxEnd = cxOffset + (int) sl.Width / granularity;
                    for (int x = cxOffset; x < cxEnd; ++x, cbOffset += granularity)
                    {
                        brNew = GetColorForOffset(cbOffset);
                        if (brNew != brOld)
                        {
                            rcPaint.Width = x - rcPaint.X;
                            g.FillRectangle(brOld, rcPaint);
                            brOld = brNew;
                            rcPaint.X = x;
                        }
                    }
                    if (brNew != null)
                    {
                        rcPaint.Width = cxEnd - rcPaint.X;
                        g.FillRectangle(brNew, rcPaint);
                    }

                }
            }
            //for (int x = rcBody.X; x < rcBody.Right; ++x, cbOffset += granularity)
            //{
            //    brNew = GetColorForOffset(cbOffset);
            //    if (brNew != brOld)
            //    {
            //        rcPaint.Width = x - rcPaint.X;
            //        g.FillRectangle(brOld, rcPaint);
            //        brOld = brNew;
            //        rcPaint.X = x;
            //    }
            //}
            //if (brNew != null)
            //{
            //    rcPaint.Width = rcBody.Right - rcPaint.X;
            //    g.FillRectangle(brNew, rcPaint);
            //}
        }

        private Brush GetColorForOffset(long cbOffset)
        {
            ImageMapItem item;
            if (imageMap == null ||image == null)
                return brBack;
            var lin = (image.BaseAddress + cbOffset).ToLinear();
            if (!image.IsValidLinearAddress(lin))
                return brBack;
            var address = imageMap.MapLinearAddressToAddress(lin);
            if (!imageMap.TryFindItem(address, out item))
                return brBack;
            if (item is ImageMapVectorTable)
                return brData;
            if (item.DataType is UnknownType)
                return brBack;
            if (item is ImageMapBlock)
                return brCode;
            else
                return brData;
        }

        private Rectangle CalculateLayout()
        {
            this.segLayouts.Clear();
            if (imageMap != null && image != null && granularity > 0)
            {
                long x = 0;
                long cx = 0;
                foreach (var segment in imageMap.Segments.Values)
                {
                    cx = (segment.Size + granularity - 1) / granularity;
                    segLayouts.Add(new SegmentLayout { Segment = segment, X = x, Width = cx });
                    x += cx + CxSegmentBorder;
                }
            }
            var rc = new Rectangle(
                CxScroll, 0,
                Width - 2 * CxScroll,
                Height - CySelection);
            return rc;
        }

        private void BoundGranularity(long value)
        {
            granularity = Math.Max(1L, value);
            if (image != null)
            {
                granularity = Math.Min(
                    granularity,
                    (long)Math.Ceiling((double)image.Bytes.Length / (double)Width));
            }
        }

        private void BoundOffset(long value)
        {
            offset = value;
            if (image != null)
            {
                offset = Math.Min(
                    offset,
                    image.Bytes.Length - Width * granularity);
            }
            offset = Math.Max(0, offset);
        }

        private void Zoom(float factor)
        {
            var oldGranularity = Granularity;
            var newGranularity = (int)Math.Ceiling(Granularity * factor);
            offset = offset + (oldGranularity - newGranularity) * (xLastMouseUp - CxScroll);
            Granularity = newGranularity;
        }

        private void StartScrolling(ScrollButton button)
        {
            this.scrollTimer.Interval = 10; // msec
            this.scrollTimer.Start();
            this.scrollButton = button;
        }

        protected override void OnMouseDown(MouseEventArgs e)
        {
            Focus();
            if (!Capture)
                Capture = true;
            if (0 <= e.X && e.X < CxScroll)
            {
                Offset -= ScrollStep * Granularity;
                StartScrolling(ScrollButton.Left);
            }
            else if (Width - CxScroll <= e.X && e.X < Width)
            {
                Offset += ScrollStep *Granularity;
                StartScrolling(ScrollButton.Right);
            }
            base.OnMouseDown(e);
        }

        protected override void OnMouseClick(MouseEventArgs e)
        {
            base.OnMouseClick(e);
        }

        protected override void OnMouseMove(MouseEventArgs e)
        {
            base.OnMouseMove(e);
        }

        protected override void OnMouseLeave(EventArgs e)
        {
            base.OnMouseLeave(e);
        }

        protected override void OnMouseWheel(MouseEventArgs e)
        {
            base.OnMouseWheel(e);
        }

        protected override void OnMouseUp(MouseEventArgs e)
        {
            scrollTimer.Stop();
            if (Capture)
                Capture = false;
            xLastMouseUp = e.X;
            SelectedAddress = MapClientPositionToAddress(e.X);
            base.OnMouseUp(e);
        }

        private Address MapClientPositionToAddress(int x)
        {
            if (image == null || imageMap == null)
                return null;
            return  imageMap.MapLinearAddressToAddress( image.BaseAddress.ToLinear() + (ulong)((x - CxScroll) * granularity + offset));
        }

        protected override void OnKeyDown(KeyEventArgs e)
        {
            Debug.Print("KeyDown: {0}", e.KeyData);
            switch (e.KeyData)
            {
            case Keys.Add:
                Zoom(ZoomInFactor);
                e.Handled = true;
                break;
            case Keys.Subtract:
                Zoom(ZoomOutFactor);
                e.Handled = true;
                break;
            }
            base.OnKeyDown(e);
        }

        protected override void OnKeyPress(KeyPressEventArgs e)
        {
            switch (e.KeyChar)
            {
            case '+':
                Zoom(ZoomInFactor);
                e.Handled = true;
                break;
            case '-':
                Zoom(ZoomOutFactor);
                e.Handled = true;
                break;
            }
        }

        protected override void OnSizeChanged(EventArgs e)
        {
            BoundGranularity(granularity);
            CalculateLayout();
            Invalidate();
            base.OnSizeChanged(e);
        }

        protected virtual void OnGranularityChanged()
        {
            CalculateLayout();
            Invalidate();
            GranularityChanged.Fire(this);
        }

        protected virtual void OnImageChanged()
        {
            CalculateLayout();
            Invalidate();
            ImageChanged.Fire(this);
        }

        protected virtual void OnImageMapChanged()
        {
            CalculateLayout();
            Invalidate();
            ImageMapChanged.Fire(this);
        }

        protected override void OnGotFocus(EventArgs e)
        {
            Invalidate();
            base.OnGotFocus(e);
        }

        protected override void OnLostFocus(EventArgs e)
        {
            Invalidate();
            base.OnLostFocus(e);
        }

        protected virtual void OnOffsetChanged()
        {
            Invalidate();
            OffsetChanged.Fire(this);
        }

        void scrollTimer_Tick(object sender, EventArgs e)
        {
            switch (scrollButton)
            { 
            case ScrollButton.Left: Offset -=  ScrollStep * Granularity; break;
            case ScrollButton.Right: Offset += ScrollStep * Granularity; break;
            }
        }

        void imageMap_MapChanged(object sender, EventArgs e)
        {
            if (InvokeRequired)
                Invoke(new Action(Invalidate));
            else
                Invalidate();
        }
    }
}<|MERGE_RESOLUTION|>--- conflicted
+++ resolved
@@ -33,7 +33,7 @@
 
         public class SegmentLayout
         {
-            public ImageMapSegment Segment;
+            public ImageSegment Segment;
             public long X;
             public long Width;
         }
@@ -131,11 +131,6 @@
 
         private void RenderBody(Graphics g, Rectangle rcBody)
         {
-<<<<<<< HEAD
-            long cbOffset = offset;
-            Brush brOld = brBack;
-=======
->>>>>>> 28fa0f29
             Rectangle rcPaint = rcBody;
             rcPaint.Width = 0;
             Brush brNew = null;
@@ -145,9 +140,9 @@
                 var segOffset = sl.Segment.Address.ToLinear() - image.BaseAddress.ToLinear();
                 if ((ulong)offset <= segOffset + sl.Segment.Size && segOffset < (ulong)(offset + rcBody.Width * granularity))
                 {
-                    int cbOffset = offset;
-                    var cxOffset = cbOffset / granularity + rcBody.Left;
-                    var cxEnd = cxOffset + (int) sl.Width / granularity;
+                    long cbOffset = offset;
+                    var cxOffset = (int)(cbOffset / granularity) + rcBody.Left;
+                    var cxEnd = cxOffset + (int)sl.Width / granularity;
                     for (int x = cxOffset; x < cxEnd; ++x, cbOffset += granularity)
                     {
                         brNew = GetColorForOffset(cbOffset);
@@ -161,7 +156,7 @@
                     }
                     if (brNew != null)
                     {
-                        rcPaint.Width = cxEnd - rcPaint.X;
+                        rcPaint.Width = (int) cxEnd - rcPaint.X;
                         g.FillRectangle(brNew, rcPaint);
                     }
 
@@ -413,7 +408,7 @@
             if (InvokeRequired)
                 Invoke(new Action(Invalidate));
             else
-                Invalidate();
+            Invalidate();
         }
     }
 }