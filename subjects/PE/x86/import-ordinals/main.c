// main.c
// Generated by decompiling main.exe
// using Reko decompiler version 0.8.0.2.

#include "main.h"

// 00401000: Register ptr32 fn00401000()
ptr32 fn00401000()
{
	return 0x00403378;
}

// 00401010: void fn00401010(Register (ptr32 word32) eax, Register word32 ecx, Register ptr32 ebp, Register (ptr32 word32) esi, Stack word32 dwArg04)
void fn00401010(word32 * eax, word32 ecx, ptr32 ebp, word32 * esi, word32 dwArg04)
{
	ptr32 * esp_14;
	word32 eax_18;
	int8 Top_19;
	_acrt_iob_func();
	*esp_14 = fp + 0x08;
	*(esp_14 - 0x04) = 0x00;
	*(esp_14 - 0x08) = dwArg04;
	*(esp_14 - 0x0C) = eax_18;
	struct Eq_36 * eax_32 = fn00401000();
	*(esp_14 - 0x0010) = eax_32->dw0004;
	*(esp_14 - 0x0014) = eax_32->dw0000;
	_stdio_common_vfprintf();
}

<<<<<<< HEAD
// 00401040: Register word32 fn00401040(Register word32 eax, Register word32 ecx, Register (ptr32 Eq_60) ebp, Register (ptr32 word32) esi)
word32 fn00401040(word32 eax, word32 ecx, struct Eq_60 * ebp, word32 * esi)
=======
// 00401040: Register word32 fn00401040(Register out ptr32 ebpOut)
word32 fn00401040(ptr32 & ebpOut)
>>>>>>> 6409f92e
{
	ptr32 esp_12;
	word32 eax_15;
	int8 Top_16;
	driver.dll!Ordinal_1();
	*(esp_12 - 0x04) = 0x03;
	ptr32 esp_21;
	word32 eax_23;
	int8 Top_24;
	driver.dll!Ordinal_2();
	*(esp_21 - 0x04) = 0x01;
	ptr32 esp_29;
	word32 eax_31;
	int8 Top_32;
	driver.dll!Ordinal_4();
	*(esp_29 - 0x04) = 0x05;
	ptr32 esp_37;
	word32 ecx_38;
	driver.dll!Ordinal_3();
<<<<<<< HEAD
	*(esp_37 - 0x04) = ecx;
	*(esp_37 - 0x08) = *driver.dll!Ordinal_11;
	*(esp_37 - 0x0C) = 0x00402118;
	fn00401010(driver.dll!Ordinal_11, ecx_38, fp - 0x04, esi, *(esp_37 - 0x0C));
	return 0x00;
}

// 004012C9: Register Eq_131 Win32CrtStartup()
Eq_131 Win32CrtStartup()
{
	fn0040165E();
	int8 Top_163 = 0x00;
	// Failed to bind call argument.
	// Please report this issue at https://github.com/uxmal/reko
	Eq_137 stackArg4 = <invalid>;
	struct Eq_60 * ebp_133 = fn00401980(ebx, esi, edi, dwLoc0C, stackArg4, 0x14);
	Eq_137 esp_20 = <invalid>;
	*(esp_20 - 0x04) = 0x01;
	word32 dwLoc04_317 = 0x14;
	word32 dwLoc08_318 = 0x00402508;
	Eq_137 esp_36 = esp_20;
	if ((byte) (word32) fn0040146F(edx, *(esp_20 - 0x04)) == 0x00)
=======
	fn00401010(0x00402118);
	word32 ebp_62;
	*ebpOut = ebp;
	return 0x00;
}

// 004012C9: Register Eq_68 Win32CrtStartup()
DWORD Win32CrtStartup()
{
	fn0040165E();
	struct Eq_72 * ebp_10 = fn00401980(ebx, esi, edi, dwLoc0C, 0x00402508, 0x14);
	word32 * esp_16 = fp - 0x08;
	if (fn0040146F(edx, 0x01) == 0x00)
>>>>>>> 6409f92e
	{
l00401172:
		esp_36 -= 0x04;
		*esp_36 = 0x07;
		// Failed to bind call argument.
		// Please report this issue at https://github.com/uxmal/reko
		Eq_137 stackArg0 = <invalid>;
		fn0040176D(stackArg0, *esp_36);
	}
	*(ebp_133 - 0x19) = 0x00;
	*(ebp_133 - 0x04) &= 0x00;
	word32 edx_139;
	*(ebp_133 - 0x24) = (byte) (word32) fn0040143A(out edx_139);
	word32 ebx_127 = DPB(ebx, 0x00, 0);
	word32 eax_70 = globals->dw403334;
	if (eax_70 != 0x01)
	{
<<<<<<< HEAD
		struct Eq_234 * esp_297;
		Eq_131 eax_301;
		if (eax_70 == 0x00)
		{
			globals->dw403334 = 0x01;
			PVFV ** esp_84 = esp_36 - 0x04;
			*esp_84 = (PVFV **) &globals->t4020F0;
			*(esp_84 - 0x04) = 0x004020E4;
			esp_297 = (struct Eq_234 *) ((char *) esp_84 + 0x04);
			if (_initterm_e(*(esp_84 - 0x04), *esp_84) != 0x00)
=======
		Eq_68 eax_186;
		if (eax_35 == 0x00)
		{
			globals->dw403334 = 0x01;
			PVFV ** esp_271 = esp_16 - 0x04;
			*esp_271 = (PVFV **) &globals->t4020F0;
			*(esp_271 - 0x04) = 0x004020E4;
			if (_initterm_e(*(esp_271 - 0x04), *esp_271) != 0x00)
>>>>>>> 6409f92e
			{
				*(ebp_133 - 0x04) = ~0x01;
				eax_301 = 0xFF;
				goto l004012C3;
			}
<<<<<<< HEAD
			*esp_84 = (PVFV **) &globals->t4020E0;
			*(esp_84 - 0x04) = 0x004020D8;
			_initterm(*(esp_84 - 0x04), *esp_84);
=======
			*esp_271 = (PVFV **) &globals->t4020E0;
			*(esp_271 - 0x04) = 0x004020D8;
			_initterm(*(esp_271 - 0x04), *esp_271);
>>>>>>> 6409f92e
			globals->dw403334 = 0x02;
		}
		else
		{
			*(ebp_133 - 0x19) = 0x01;
			ebx_127 = DPB(ebx, 0x01, 0);
		}
<<<<<<< HEAD
		union Eq_143 * esp_109 = esp_36 - 0x04;
		*esp_109 = *(ebp_133 - 0x24);
		fn004015C9(*esp_109);
		Eq_143 ecx_117 = *esp_109;
		ptr32 esp_118 = (char *) esp_109 + 0x04;
		Eq_143 eax_119 = fn00401761();
		Eq_143 edi_121 = 0x00;
		if (*eax_119 != 0x00)
		{
			*esp_109 = (union Eq_143 *) eax_119;
			<anonymous> ** esi_137;
			Eq_143 eax_132 = fn0040153F(ebx_127, eax_119, 0x00, out edx_139, out ebx_127, out ebp_133, out esi_137, out edi_121);
			Eq_137 esp_138 = <invalid>;
			ecx_117 = *esp_138;
			esp_118 = (word32) esp_138 + 0x04;
			if ((byte) eax_132 != 0x00)
			{
				*esp_138 = edi_121;
				*(esp_138 - 0x04) = 0x02;
				*(esp_138 - 0x08) = (union Eq_143 *) edi_121;
				<anonymous> * esi_156 = *esi_137;
				fn00401972();
				Eq_137 Top_159 = <invalid>;
				Eq_137 esp_158 = <invalid>;
				esi_156();
			}
		}
		Eq_143 eax_166 = fn00401767();
		Eq_143 esi_167 = eax_166;
		if (*eax_166 != edi_121)
		{
			*(esp_118 - 0x04) = (union Eq_143 *) eax_166;
			eax_166 = fn0040153F(ebx_127, eax_166, edi_121, out edx_139, out ebx_127, out ebp_133, out esi_167, out edi_121);
			Eq_137 esp_183 = <invalid>;
			ecx_117 = *esp_183;
			esp_118 = (word32) esp_183 + 0x04;
			if ((byte) eax_166 != 0x00)
			{
				*esp_183 = *esi_167;
				union Eq_143 * esp_198;
=======
		ptr32 * esp_71 = esp_16 - 0x04;
		*esp_71 = *(ebp_10 - 0x24);
		fn004015C9(bArg00);
		fn00401761();
		ptr32 esp_243 = esp_71 + 0x01;
		ptr32 edi_239 = 0x00;
		if (globals->dw403384 != 0x00)
		{
			*esp_71 = 0x00403384;
			<anonymous> ** esi_238;
			word32 eax_240 = fn0040153F(ebx, 0x00403384, 0x00, out ebx, out esi_238, out edi_239);
			byte al_241 = (byte) eax_240;
			esp_243 = esp_71 + 0x01;
			if (al_241 != 0x00)
			{
				*esp_71 = edi_239;
				*(esp_71 - 0x04) = 0x02;
				*(esp_71 - 0x08) = edi_239;
				<anonymous> * esi_253 = *esi_238;
				fn00401972();
				word32 ecx_256;
				byte al_257;
				byte SZO_258;
				bool C_259;
				bool Z_260;
				byte bl_261;
				word32 ebp_262;
				word32 eax_263;
				byte SCZO_264;
				byte cl_265;
				word32 esi_266;
				word32 edx_269;
				esi_253();
			}
		}
		word32 eax_90 = fn00401767();
		if (globals->ptr403380 != edi_239)
		{
			ptr32 * esp_203 = esp_243 - 0x04;
			*esp_203 = 0x00403380;
			word32 ebx_205;
			ptr32 * esi_206;
			word32 edi_207;
			word32 eax_208 = fn0040153F(ebx, 0x00403380, edi_239, out ebx_205, out esi_206, out edi_207);
			byte al_209 = (byte) eax_208;
			if (al_209 != 0x00)
			{
				*esp_203 = *esi_206;
				word32 esp_218;
				word32 ecx_219;
				byte al_220;
				byte SZO_221;
				bool C_222;
				bool Z_223;
				byte bl_224;
				word32 ebp_225;
				word32 eax_226;
				byte SCZO_227;
				byte cl_228;
				word32 esi_229;
				word32 edi_230;
				word32 ebx_231;
				word32 edx_232;
>>>>>>> 6409f92e
				register_thread_local_exe_atexit_callback();
				ecx_117 = *esp_198;
				esp_118 = (char *) esp_198 + 0x04;
			}
		}
<<<<<<< HEAD
		word32 esp_211;
		word32 ecx_214;
		word32 * eax_216;
		int8 Top_223;
		word32 edx_228;
		_p___argv();
		word32 esp_231;
		word32 ecx_232;
		word32 * eax_233;
		int8 Top_234;
		word32 edx_235;
		_p___argc();
		ptr32 esp_238;
		word32 ecx_239;
		word32 eax_240;
		word32 edx_242;
		get_initial_narrow_environment();
		*(esp_238 - 0x04) = eax_240;
		*(esp_238 - 0x08) = *eax_216;
		*(esp_238 - 0x0C) = *eax_233;
		Eq_131 eax_252 = fn00401040(eax_240, ecx_239, ebp_133, eax_233);
		byte bl_272 = (byte) ebx_127;
		word32 ecx_263;
		word32 eax_262 = fn0040188B(out ecx_263);
		word32 ebx_279 = DPB(ebx_127, bl_272, 0);
		Eq_137 Top_254 = <invalid>;
		ptr32 esp_259 = esp_238;
		if ((byte) eax_262 == 0x00)
		{
			*(esp_238 - 0x04) = (uint32) eax_252;
			exit(*(esp_238 - 0x04));
		}
		if (bl_272 == 0x00)
=======
		word32 esp_95;
		word32 ecx_96;
		byte al_97;
		byte SZO_98;
		bool C_99;
		bool Z_100;
		byte bl_101;
		word32 ebp_102;
		word32 eax_103;
		byte SCZO_104;
		byte cl_105;
		word32 esi_106;
		word32 edi_107;
		word32 ebx_108;
		word32 edx_109;
		_p___argv();
		word32 esp_111;
		word32 ecx_112;
		byte al_113;
		byte SZO_114;
		bool C_115;
		bool Z_116;
		byte bl_117;
		word32 ebp_118;
		word32 eax_119;
		byte SCZO_120;
		byte cl_121;
		word32 esi_122;
		word32 edi_123;
		word32 ebx_124;
		word32 edx_125;
		_p___argc();
		ptr32 esp_127;
		word32 ecx_128;
		byte al_129;
		byte SZO_130;
		bool C_131;
		bool Z_132;
		byte bl_133;
		word32 ebp_134;
		word32 eax_135;
		byte SCZO_136;
		byte cl_137;
		word32 * esi_138;
		word32 * edi_139;
		word32 ebx_140;
		word32 edx_141;
		get_initial_narrow_environment();
		*(esp_127 - 0x04) = eax_135;
		*(esp_127 - 0x08) = *edi_139;
		*(esp_127 - 0x0C) = *esi_138;
		Eq_68 eax_151 = fn00401040(out ebp_10);
		ptr32 esp_152 = esp_127;
		Eq_68 esi_154 = eax_151;
		byte al_155 = fn0040188B();
		if (al_155 == 0x00)
		{
			*(esp_127 - 0x04) = (uint32) eax_151;
			exit(*(esp_127 - 0x04));
		}
		if (bl_133 == 0x00)
		{
			word32 ecx_189;
			byte al_190;
			byte SZO_191;
			bool C_192;
			bool Z_193;
			byte bl_194;
			word32 eax_196;
			byte SCZO_197;
			byte cl_198;
			word32 edi_200;
			word32 ebx_201;
			word32 edx_202;
>>>>>>> 6409f92e
			cexit();
		union Eq_548 * esp_284 = esp_259 - 0x04;
		*esp_284 = 0x00;
		*(esp_284 - 0x04) = 0x01;
		// Failed to bind call argument.
		// Please report this issue at https://github.com/uxmal/reko
		Eq_137 stackArg4 = <invalid>;
		fn004015E6(stackArg4, *esp_284);
		*(ebp_133 - 0x04) = ~0x01;
		esp_297 = (struct Eq_234 *) ((char *) esp_284 + 0x04);
		eax_301 = eax_252;
l004012C3:
<<<<<<< HEAD
		// Failed to bind call argument.
		// Please report this issue at https://github.com/uxmal/reko
		// Failed to bind call argument.
		// Please report this issue at https://github.com/uxmal/reko
		// Failed to bind call argument.
		// Please report this issue at https://github.com/uxmal/reko
		// Failed to bind call argument.
		// Please report this issue at https://github.com/uxmal/reko
		Eq_137 stackArg4 = <invalid>;
		Eq_137 stackArg8 = <invalid>;
		Eq_137 stackArg12 = <invalid>;
		Eq_137 stackArg16 = <invalid>;
		fn004019C6(ebp_133, esp_297->ptrFFFFFFFC, stackArg4, stackArg8, stackArg12, stackArg16, out ebp_311, out esi_315, out edi_314);
		return eax_301;
=======
		word32 esi_61;
		word32 edi_62;
		fn004019C6(ebp_10, 0x14, dwArg00, dwArg04, dwArg08, dwArg0C, out esi_61, out edi_62);
		return eax_186;
>>>>>>> 6409f92e
	}
	goto l00401172;
}

<<<<<<< HEAD
// 004013F6: Register (ptr32 Eq_577) fn004013F6(Stack (ptr32 Eq_578) dwArg04, Stack up32 dwArg08, Register out (ptr32 Eq_577) edxOut)
struct Eq_577 * fn004013F6(struct Eq_578 * dwArg04, up32 dwArg08, struct Eq_577 & edxOut)
{
	struct Eq_577 * eax_32;
	struct Eq_582 * ecx_13 = dwArg04 + dwArg04->dw003C / 0x0040;
	struct Eq_577 * edx_16 = &ecx_13->w0014 + 0x02 + (word32) ecx_13->w0014 / 22;
	struct Eq_577 * esi_19 = edx_16 + (word32) ecx_13->w0006;
=======
// 004013F6: Register (ptr32 Eq_516) fn004013F6(Stack (ptr32 Eq_517) dwArg04, Stack uint32 dwArg08)
Eq_516 * fn004013F6(Eq_517 * dwArg04, uint32 dwArg08)
{
	struct Eq_516 * eax_26;
	struct Eq_520 * ecx_13 = dwArg04 + dwArg04->dw003C / 0x0040;
	struct Eq_516 * edx_16 = &ecx_13->w0014 + 0x02 + (word32) ecx_13->w0014 / 22;
	struct Eq_516 * esi_19 = edx_16 + (word32) ecx_13->w0006;
>>>>>>> 6409f92e
	for (; edx_16 != esi_19; ++edx_16)
	{
		if (dwArg08 >= edx_16->dw000C && dwArg08 < edx_16->dw0008 + edx_16->dw000C)
		{
			eax_32 = edx_16;
			goto l00401433;
		}
	}
	eax_32 = null;
l00401433:
	edxOut = edx_16;
	return eax_32;
}

// 0040143A: Register byte fn0040143A(Register out ptr32 edxOut)
byte fn0040143A(ptr32 & edxOut)
{
	word32 eax_4 = fn00401B98();
	if (eax_4 != 0x00)
	{
		ptr32 edx_19 = fs->ptr0018->ptr0004;
		do
		{
			__lock();
			ptr32 eax_25;
			__cmpxchg(globals->dw403338, edx_19, 0x00, out eax_25);
			if (eax_25 == 0x00)
			{
				edxOut = edx_19;
				return (byte) DPB(eax_25, 0x00, 0);
			}
		} while (edx_19 != eax_25);
		edxOut = edx_19;
		return (byte) DPB(eax_25, 0x01, 0);
	}
	else
	{
		edxOut = edx;
		return (byte) DPB(eax_4, 0x00, 0);
	}
}

// 0040146F: Register byte fn0040146F(Register word32 edx, Stack word32 dwArg04)
byte fn0040146F(word32 edx, word32 dwArg04)
{
	if (dwArg04 == 0x00)
		globals->b403354 = 0x01;
	fn004019FE(edx);
	byte al_20 = fn00401C46();
	word32 eax_52 = DPB(eax_13, al_20, 0);
	if (al_20 == 0x00)
		return (byte) DPB(eax_52, 0x00, 0);
	if (fn00401C46() != 0x00)
		return (byte) DPB(eax_13, 0x01, 0);
	eax_52 = DPB(eax_13, fn00401C46(), 0);
	return (byte) DPB(eax_52, 0x00, 0);
}

<<<<<<< HEAD
// 0040153F: Register (ptr32 Eq_694) fn0040153F(Register word32 ebx, Register Eq_143 esi, Register Eq_143 edi, Register out ptr32 edxOut, Register out ptr32 ebxOut, Register out ptr32 ebpOut, Register out ptr32 esiOut, Register out ptr32 ediOut)
struct Eq_694 * fn0040153F(word32 ebx, Eq_143 esi, Eq_143 edi, ptr32 & edxOut, ptr32 & ebxOut, ptr32 & ebpOut, ptr32 & esiOut, ptr32 & ediOut)
{
	struct Eq_694 * eax_81;
	// Failed to bind call argument.
	// Please report this issue at https://github.com/uxmal/reko
	Eq_137 stackArg4 = <invalid>;
	struct Eq_60 * ebp_13 = fn00401980(ebx, esi, edi, dwLoc0C, stackArg4, 0x08);
	*(ebp_13 - 0x04) &= 0x00;
	Eq_137 esp_14 = <invalid>;
	struct Eq_715 * eax_22 = (struct Eq_715 *) 23117;
=======
// 0040153F: Register (ptr32 Eq_613) fn0040153F(Register word32 ebx, Register ptr32 esi, Register ptr32 edi, Register out ptr32 ebxOut, Register out ptr32 esiOut, Register out ptr32 ediOut)
Eq_613 * fn0040153F(word32 ebx, ptr32 esi, ptr32 edi, ptr32 & ebxOut, ptr32 & esiOut, ptr32 & ediOut)
{
	struct Eq_613 * eax_34;
	struct Eq_72 * ebp_10 = fn00401980(ebx, esi, edi, dwLoc0C, 0x00402528, 0x08);
	*(ebp_10 - 0x04) &= 0x00;
	struct Eq_633 * eax_15 = (struct Eq_633 *) 23117;
>>>>>>> 6409f92e
	if (globals->w400000 == 23117)
	{
		eax_22 = globals->ptr40003C;
		if (eax_22->dw400000 == 0x4550 && eax_22->w400018 == 0x010B)
		{
<<<<<<< HEAD
			*(esp_14 - 0x04) = ebp_13->dw0008 - 0x00400000;
			*(esp_14 - 0x08) = 0x00400000;
			eax_22 = fn004013F6(*(esp_14 - 0x08), *(esp_14 - 0x04), out edx);
			if (eax_22 != null && eax_22->dw0024 >= 0x00)
			{
				*(ebp_13 - 0x04) = ~0x01;
				eax_81 = (struct Eq_694 *) DPB(eax_22, 0x01, 0);
l004015C3:
				// Failed to bind call argument.
				// Please report this issue at https://github.com/uxmal/reko
				// Failed to bind call argument.
				// Please report this issue at https://github.com/uxmal/reko
				// Failed to bind call argument.
				// Please report this issue at https://github.com/uxmal/reko
				// Failed to bind call argument.
				// Please report this issue at https://github.com/uxmal/reko
				Eq_137 stackArg4 = <invalid>;
				Eq_137 stackArg8 = <invalid>;
				Eq_137 stackArg12 = <invalid>;
				Eq_137 stackArg16 = <invalid>;
				ptr32 ebp_70;
				ptr32 edi_73;
				ptr32 esi_74;
				ptr32 ebx_71 = fn004019C6(ebp_13, *((word32) esp_14 - 0x04), stackArg4, stackArg8, stackArg12, stackArg16, out ebp_70, out esi_74, out edi_73);
				edxOut = edx;
				ebxOut = ebx_71;
				ebpOut = ebp_70;
				esiOut = esi_74;
				ediOut = edi_73;
				return eax_81;
			}
		}
	}
	*(ebp_13 - 0x04) = ~0x01;
	eax_81 = (struct Eq_694 *) DPB(eax_22, 0x00, 0);
=======
			ui32 eax_69 = ebp_10->dw0008;
			dwLoc0C = eax_69 - 0x00400000;
			eax_15 = fn004013F6(&globals->w400000, eax_69 - 0x00400000);
			if (eax_15 != null && eax_15->dw0024 >= 0x00)
			{
				*(ebp_10 - 0x04) = ~0x01;
				eax_34 = (struct Eq_613 *) DPB(eax_15, 0x01, 0);
l004015C3:
				word32 esi_38;
				word32 edi_39;
				word32 ebx_40;
				*ebxOut = fn004019C6(ebp_10, dwLoc0C, 0x00402528, 0x08, dwArg00, dwArg04, out esi_38, out edi_39);
				return eax_34;
			}
		}
	}
	*(ebp_10 - 0x04) = ~0x01;
	eax_34 = (struct Eq_613 *) DPB(eax_15, 0x00, 0);
>>>>>>> 6409f92e
	goto l004015C3;
}

// 004015C9: void fn004015C9(Stack Eq_143 bArg04)
void fn004015C9(Eq_143 bArg04)
{
	if (fn00401B98() != 0x00 && bArg04 == 0x00)
		globals->dw403338 = 0x00;
}

// 004015E6: void fn004015E6(Stack Eq_137 dwArg04, Stack Eq_548 bArg08)
void fn004015E6(Eq_137 dwArg04, Eq_548 bArg08)
{
	if (globals->b403354 == 0x00 || bArg08 == 0x00)
	{
		fn00401C46();
		fn00401C46();
	}
}

// 0040165E: void fn0040165E()
void fn0040165E()
{
	ui32 eax_15 = globals->dw403004;
	if (eax_15 != 0xBB40E64E && (eax_15 & 0xFFFF0000) != 0x00)
		globals->dw403000 = ~eax_15;
	else
	{
		GetSystemTimeAsFileTime(fp - 0x10);
		ui32 v14_43 = dwLoc0C & 0x00 ^ dwLoc10 & 0x00 ^ GetCurrentThreadId() ^ GetCurrentProcessId();
		QueryPerformanceCounter(fp - 0x18);
		ui32 ecx_55 = dwLoc14 ^ dwLoc18 ^ v14_43 ^ fp - 0x08;
		if (ecx_55 == 0xBB40E64E)
			ecx_55 = ~0x44BF19B0;
		else if ((ecx_55 & 0xFFFF0000) == 0x00)
			ecx_55 |= (ecx_55 | 0x4711) << 0x10;
		globals->dw403004 = ecx_55;
		globals->dw403000 = ~ecx_55;
	}
}

// 00401761: Register ptr32 fn00401761()
ptr32 fn00401761()
{
	return 0x00403384;
}

// 00401767: Register ptr32 fn00401767()
ptr32 fn00401767()
{
	return 0x00403380;
}

// 0040176D: void fn0040176D(Stack Eq_137 dwArg00, Stack word32 dwArg04)
void fn0040176D(Eq_137 dwArg00, word32 dwArg04)
{
	if (IsProcessorFeaturePresent(0x17) == 0x00)
	{
		globals->dw403368 = 0x00;
		memset(fp - 808, 0x00, 0x02CC);
		memset(fp - 0x5C, 0x00, 0x50);
		byte bl_90 = 0x00 - (IsDebuggerPresent() == 0x01);
		SetUnhandledExceptionFilter(null);
		if (UnhandledExceptionFilter(fp - 0x0C) == 0x00)
			globals->dw403368 &= 0x00 - (-((word32) (bl_90 + 0x01)) == 0x00);
	}
	else
		__fastfail(dwArg04);
}

<<<<<<< HEAD
// 0040188B: Register Eq_956 fn0040188B(Register out Eq_485 ecxOut)
Eq_956 fn0040188B(HMODULE & ecxOut)
{
	Eq_485 eax_12 = GetModuleHandleW(null);
	Eq_485 ecx_20 = eax_12;
	if (eax_12 != null)
	{
		eax_12 = (struct HINSTANCE__ *) 23117;
		if (eax_12->unused == 23117)
		{
			eax_12 = (Eq_485) (eax_12 + (&eax_12->unused)[0x0F] / 0x04);
			if (eax_12->unused == 0x4550)
			{
				ecx_20 = (struct HINSTANCE__ *) 0x010B;
				if ((&eax_12->unused)[0x06] == 0x010B && (&eax_12->unused)[0x001D] > 0x0E)
				{
					Eq_956 eax_38 = DPB(eax_12, (&eax_12->unused)[0x003A] != 0x00, 0);
					ecxOut = (struct HINSTANCE__ *) 0x010B;
					return eax_38;
				}
			}
		}
	}
	ecxOut = ecx_20;
	return DPB(eax_12, 0x00, 0);
=======
// 0040188B: Register Eq_849 fn0040188B()
Eq_849 fn0040188B()
{
	Eq_850 eax_4 = GetModuleHandleW(null);
	if (eax_4 == null || eax_4->unused != 23117)
		return 0x00;
	struct Eq_864 * eax_42 = eax_4 + eax_4->dw003C / 0x0040;
	if (eax_42->dw0000 != 0x4550 || (eax_42->w0018 != 0x010B || eax_42->dw0074 <= 0x0E))
		return 0x00;
	return eax_42->dw00E8 != 0x00;
>>>>>>> 6409f92e
}

// 00401972: void fn00401972()
void fn00401972()
{
	globals->ptr4020D4();
}

// 00401980: Register ptr32 fn00401980(Register word32 ebx, Register Eq_143 esi, Register Eq_143 edi, Stack word32 dwArg00, Stack Eq_137 dwArg04, Stack ui32 dwArg08)
ptr32 fn00401980(word32 ebx, Eq_143 esi, Eq_143 edi, word32 dwArg00, Eq_137 dwArg04, ui32 dwArg08)
{
	ptr32 esp_14 = fp - 0x08 - dwArg08;
	*(esp_14 - 0x04) = ebx;
	*(esp_14 - 0x08) = (union Eq_143 *) esi;
	*(esp_14 - 0x0C) = (union Eq_143 *) edi;
	*(esp_14 - 0x0010) = globals->dw403004 ^ fp + 0x08;
	*(esp_14 - 0x0014) = dwArg00;
	fs->ptr0000 = fp - 0x08;
	return fp + 0x08;
}

<<<<<<< HEAD
// 004019C6: Register Eq_137 fn004019C6(Register (ptr32 Eq_60) ebp, Stack ptr32 dwArg00, Stack Eq_137 dwArg04, Stack Eq_137 dwArg08, Stack Eq_137 dwArg0C, Stack Eq_137 dwArg10, Register out ptr32 ebpOut, Register out Eq_137 esiOut, Register out Eq_137 ediOut)
Eq_137 fn004019C6(struct Eq_60 * ebp, ptr32 dwArg00, Eq_137 dwArg04, Eq_137 dwArg08, Eq_137 dwArg0C, Eq_137 dwArg10, ptr32 & ebpOut, union Eq_137 & esiOut, union Eq_137 & ediOut)
{
	fs->dw0000 = *(ebp - 0x10);
	ptr32 ebp_19 = ebp->ptr0000;
	ebp->ptr0000 = dwArg00;
	ebpOut = ebp_19;
	esiOut = dwArg0C;
	ediOut = dwArg08;
=======
// 004019C6: Register word32 fn004019C6(Register (ptr32 Eq_72) ebp, Stack ui32 dwArg00, Stack word32 dwArg04, Stack word32 dwArg08, Stack word32 dwArg0C, Stack word32 dwArg10, Register out ptr32 esiOut, Register out ptr32 ediOut)
word32 fn004019C6(Eq_72 * ebp, ui32 dwArg00, word32 dwArg04, word32 dwArg08, word32 dwArg0C, word32 dwArg10, ptr32 & esiOut, ptr32 & ediOut)
{
	fs->dw0000 = *(ebp - 0x10);
	ebp->dw0000 = dwArg00;
	word32 edi_14;
	*ediOut = dwArg08;
	word32 esi_17;
	*esiOut = dwArg0C;
>>>>>>> 6409f92e
	return dwArg10;
}

// 004019FE: void fn004019FE(Register word32 edx)
void fn004019FE(word32 edx)
{
	globals->dw40336C &= 0x00;
	globals->dw403010 |= 0x01;
	if (IsProcessorFeaturePresent(0x0A) != 0x00)
	{
		ui32 edi_101;
		globals->dw403010 |= 0x02;
		globals->dw40336C = 0x01;
		__cpuid(0x00, 0x00, &0x00, &0x01, &0x00, &edx);
		__cpuid(0x01, 0x00, &0x01, &0x01, &0x00, &edx);
		Eq_1118 bLoc14_258 = dwLoc14 & 0x00;
		if ((edx ^ 0x49656E69 | 1818588270 | 0x756E6546) == 0x00 && (0x00 == 0x000106C0 || (0x00 == 0x00020660 || (0x00 == 0x00020670 || (0x00 == 0x00030650 || (0x00 == 0x00030660 || false))))))
		{
			ui32 edi_100 = globals->dw403370;
			globals->dw403370 = edi_100 | 0x01;
			edi_101 = edi_100 | 0x01;
		}
		else
			edi_101 = globals->dw403370;
		if (false)
		{
			__cpuid(0x07, 0x00, &0x07, &0x01, &0x00, &edx);
			bLoc14_258.u0 = 0x01;
			if (0x00 != 0x00)
				globals->dw403370 = edi_101 | 0x02;
		}
		if (0x00 != 0x00)
		{
			globals->dw403010 |= 0x04;
			globals->dw40336C = 0x02;
			if (0x00 != 0x00 && (0x00 != 0x00 && (((word32) __xgetbv(0x00) & 0x06) == 0x06 && true)))
			{
				ui32 eax_187 = globals->dw403010;
				globals->dw40336C = 0x03;
				globals->dw403010 = eax_187 | 0x08;
				if ((bLoc14_258 & 0x20) != 0x00)
				{
					globals->dw40336C = 0x05;
					globals->dw403010 = eax_187 | 0x08 | 0x20;
				}
			}
		}
	}
}

// 00401B98: Register word32 fn00401B98()
word32 fn00401B98()
{
	return (word32) (globals->dw403014 != 0x00);
}

// 00401C46: Register byte fn00401C46()
byte fn00401C46()
{
	return 0x01;
}
<|MERGE_RESOLUTION|>--- conflicted
+++ resolved
@@ -27,13 +27,8 @@
 	_stdio_common_vfprintf();
 }
 
-<<<<<<< HEAD
 // 00401040: Register word32 fn00401040(Register word32 eax, Register word32 ecx, Register (ptr32 Eq_60) ebp, Register (ptr32 word32) esi)
 word32 fn00401040(word32 eax, word32 ecx, struct Eq_60 * ebp, word32 * esi)
-=======
-// 00401040: Register word32 fn00401040(Register out ptr32 ebpOut)
-word32 fn00401040(ptr32 & ebpOut)
->>>>>>> 6409f92e
 {
 	ptr32 esp_12;
 	word32 eax_15;
@@ -53,7 +48,6 @@
 	ptr32 esp_37;
 	word32 ecx_38;
 	driver.dll!Ordinal_3();
-<<<<<<< HEAD
 	*(esp_37 - 0x04) = ecx;
 	*(esp_37 - 0x08) = *driver.dll!Ordinal_11;
 	*(esp_37 - 0x0C) = 0x00402118;
@@ -64,8 +58,8 @@
 // 004012C9: Register Eq_131 Win32CrtStartup()
 Eq_131 Win32CrtStartup()
 {
+	int8 Top_163 = 0x00;
 	fn0040165E();
-	int8 Top_163 = 0x00;
 	// Failed to bind call argument.
 	// Please report this issue at https://github.com/uxmal/reko
 	Eq_137 stackArg4 = <invalid>;
@@ -76,21 +70,6 @@
 	word32 dwLoc08_318 = 0x00402508;
 	Eq_137 esp_36 = esp_20;
 	if ((byte) (word32) fn0040146F(edx, *(esp_20 - 0x04)) == 0x00)
-=======
-	fn00401010(0x00402118);
-	word32 ebp_62;
-	*ebpOut = ebp;
-	return 0x00;
-}
-
-// 004012C9: Register Eq_68 Win32CrtStartup()
-DWORD Win32CrtStartup()
-{
-	fn0040165E();
-	struct Eq_72 * ebp_10 = fn00401980(ebx, esi, edi, dwLoc0C, 0x00402508, 0x14);
-	word32 * esp_16 = fp - 0x08;
-	if (fn0040146F(edx, 0x01) == 0x00)
->>>>>>> 6409f92e
 	{
 l00401172:
 		esp_36 -= 0x04;
@@ -108,7 +87,6 @@
 	word32 eax_70 = globals->dw403334;
 	if (eax_70 != 0x01)
 	{
-<<<<<<< HEAD
 		struct Eq_234 * esp_297;
 		Eq_131 eax_301;
 		if (eax_70 == 0x00)
@@ -119,30 +97,14 @@
 			*(esp_84 - 0x04) = 0x004020E4;
 			esp_297 = (struct Eq_234 *) ((char *) esp_84 + 0x04);
 			if (_initterm_e(*(esp_84 - 0x04), *esp_84) != 0x00)
-=======
-		Eq_68 eax_186;
-		if (eax_35 == 0x00)
-		{
-			globals->dw403334 = 0x01;
-			PVFV ** esp_271 = esp_16 - 0x04;
-			*esp_271 = (PVFV **) &globals->t4020F0;
-			*(esp_271 - 0x04) = 0x004020E4;
-			if (_initterm_e(*(esp_271 - 0x04), *esp_271) != 0x00)
->>>>>>> 6409f92e
 			{
 				*(ebp_133 - 0x04) = ~0x01;
 				eax_301 = 0xFF;
 				goto l004012C3;
 			}
-<<<<<<< HEAD
 			*esp_84 = (PVFV **) &globals->t4020E0;
 			*(esp_84 - 0x04) = 0x004020D8;
 			_initterm(*(esp_84 - 0x04), *esp_84);
-=======
-			*esp_271 = (PVFV **) &globals->t4020E0;
-			*(esp_271 - 0x04) = 0x004020D8;
-			_initterm(*(esp_271 - 0x04), *esp_271);
->>>>>>> 6409f92e
 			globals->dw403334 = 0x02;
 		}
 		else
@@ -150,7 +112,6 @@
 			*(ebp_133 - 0x19) = 0x01;
 			ebx_127 = DPB(ebx, 0x01, 0);
 		}
-<<<<<<< HEAD
 		union Eq_143 * esp_109 = esp_36 - 0x04;
 		*esp_109 = *(ebp_133 - 0x24);
 		fn004015C9(*esp_109);
@@ -191,77 +152,11 @@
 			{
 				*esp_183 = *esi_167;
 				union Eq_143 * esp_198;
-=======
-		ptr32 * esp_71 = esp_16 - 0x04;
-		*esp_71 = *(ebp_10 - 0x24);
-		fn004015C9(bArg00);
-		fn00401761();
-		ptr32 esp_243 = esp_71 + 0x01;
-		ptr32 edi_239 = 0x00;
-		if (globals->dw403384 != 0x00)
-		{
-			*esp_71 = 0x00403384;
-			<anonymous> ** esi_238;
-			word32 eax_240 = fn0040153F(ebx, 0x00403384, 0x00, out ebx, out esi_238, out edi_239);
-			byte al_241 = (byte) eax_240;
-			esp_243 = esp_71 + 0x01;
-			if (al_241 != 0x00)
-			{
-				*esp_71 = edi_239;
-				*(esp_71 - 0x04) = 0x02;
-				*(esp_71 - 0x08) = edi_239;
-				<anonymous> * esi_253 = *esi_238;
-				fn00401972();
-				word32 ecx_256;
-				byte al_257;
-				byte SZO_258;
-				bool C_259;
-				bool Z_260;
-				byte bl_261;
-				word32 ebp_262;
-				word32 eax_263;
-				byte SCZO_264;
-				byte cl_265;
-				word32 esi_266;
-				word32 edx_269;
-				esi_253();
-			}
-		}
-		word32 eax_90 = fn00401767();
-		if (globals->ptr403380 != edi_239)
-		{
-			ptr32 * esp_203 = esp_243 - 0x04;
-			*esp_203 = 0x00403380;
-			word32 ebx_205;
-			ptr32 * esi_206;
-			word32 edi_207;
-			word32 eax_208 = fn0040153F(ebx, 0x00403380, edi_239, out ebx_205, out esi_206, out edi_207);
-			byte al_209 = (byte) eax_208;
-			if (al_209 != 0x00)
-			{
-				*esp_203 = *esi_206;
-				word32 esp_218;
-				word32 ecx_219;
-				byte al_220;
-				byte SZO_221;
-				bool C_222;
-				bool Z_223;
-				byte bl_224;
-				word32 ebp_225;
-				word32 eax_226;
-				byte SCZO_227;
-				byte cl_228;
-				word32 esi_229;
-				word32 edi_230;
-				word32 ebx_231;
-				word32 edx_232;
->>>>>>> 6409f92e
 				register_thread_local_exe_atexit_callback();
 				ecx_117 = *esp_198;
 				esp_118 = (char *) esp_198 + 0x04;
 			}
 		}
-<<<<<<< HEAD
 		word32 esp_211;
 		word32 ecx_214;
 		word32 * eax_216;
@@ -295,82 +190,6 @@
 			exit(*(esp_238 - 0x04));
 		}
 		if (bl_272 == 0x00)
-=======
-		word32 esp_95;
-		word32 ecx_96;
-		byte al_97;
-		byte SZO_98;
-		bool C_99;
-		bool Z_100;
-		byte bl_101;
-		word32 ebp_102;
-		word32 eax_103;
-		byte SCZO_104;
-		byte cl_105;
-		word32 esi_106;
-		word32 edi_107;
-		word32 ebx_108;
-		word32 edx_109;
-		_p___argv();
-		word32 esp_111;
-		word32 ecx_112;
-		byte al_113;
-		byte SZO_114;
-		bool C_115;
-		bool Z_116;
-		byte bl_117;
-		word32 ebp_118;
-		word32 eax_119;
-		byte SCZO_120;
-		byte cl_121;
-		word32 esi_122;
-		word32 edi_123;
-		word32 ebx_124;
-		word32 edx_125;
-		_p___argc();
-		ptr32 esp_127;
-		word32 ecx_128;
-		byte al_129;
-		byte SZO_130;
-		bool C_131;
-		bool Z_132;
-		byte bl_133;
-		word32 ebp_134;
-		word32 eax_135;
-		byte SCZO_136;
-		byte cl_137;
-		word32 * esi_138;
-		word32 * edi_139;
-		word32 ebx_140;
-		word32 edx_141;
-		get_initial_narrow_environment();
-		*(esp_127 - 0x04) = eax_135;
-		*(esp_127 - 0x08) = *edi_139;
-		*(esp_127 - 0x0C) = *esi_138;
-		Eq_68 eax_151 = fn00401040(out ebp_10);
-		ptr32 esp_152 = esp_127;
-		Eq_68 esi_154 = eax_151;
-		byte al_155 = fn0040188B();
-		if (al_155 == 0x00)
-		{
-			*(esp_127 - 0x04) = (uint32) eax_151;
-			exit(*(esp_127 - 0x04));
-		}
-		if (bl_133 == 0x00)
-		{
-			word32 ecx_189;
-			byte al_190;
-			byte SZO_191;
-			bool C_192;
-			bool Z_193;
-			byte bl_194;
-			word32 eax_196;
-			byte SCZO_197;
-			byte cl_198;
-			word32 edi_200;
-			word32 ebx_201;
-			word32 edx_202;
->>>>>>> 6409f92e
 			cexit();
 		union Eq_548 * esp_284 = esp_259 - 0x04;
 		*esp_284 = 0x00;
@@ -383,7 +202,6 @@
 		esp_297 = (struct Eq_234 *) ((char *) esp_284 + 0x04);
 		eax_301 = eax_252;
 l004012C3:
-<<<<<<< HEAD
 		// Failed to bind call argument.
 		// Please report this issue at https://github.com/uxmal/reko
 		// Failed to bind call argument.
@@ -398,17 +216,10 @@
 		Eq_137 stackArg16 = <invalid>;
 		fn004019C6(ebp_133, esp_297->ptrFFFFFFFC, stackArg4, stackArg8, stackArg12, stackArg16, out ebp_311, out esi_315, out edi_314);
 		return eax_301;
-=======
-		word32 esi_61;
-		word32 edi_62;
-		fn004019C6(ebp_10, 0x14, dwArg00, dwArg04, dwArg08, dwArg0C, out esi_61, out edi_62);
-		return eax_186;
->>>>>>> 6409f92e
 	}
 	goto l00401172;
 }
 
-<<<<<<< HEAD
 // 004013F6: Register (ptr32 Eq_577) fn004013F6(Stack (ptr32 Eq_578) dwArg04, Stack up32 dwArg08, Register out (ptr32 Eq_577) edxOut)
 struct Eq_577 * fn004013F6(struct Eq_578 * dwArg04, up32 dwArg08, struct Eq_577 & edxOut)
 {
@@ -416,15 +227,6 @@
 	struct Eq_582 * ecx_13 = dwArg04 + dwArg04->dw003C / 0x0040;
 	struct Eq_577 * edx_16 = &ecx_13->w0014 + 0x02 + (word32) ecx_13->w0014 / 22;
 	struct Eq_577 * esi_19 = edx_16 + (word32) ecx_13->w0006;
-=======
-// 004013F6: Register (ptr32 Eq_516) fn004013F6(Stack (ptr32 Eq_517) dwArg04, Stack uint32 dwArg08)
-Eq_516 * fn004013F6(Eq_517 * dwArg04, uint32 dwArg08)
-{
-	struct Eq_516 * eax_26;
-	struct Eq_520 * ecx_13 = dwArg04 + dwArg04->dw003C / 0x0040;
-	struct Eq_516 * edx_16 = &ecx_13->w0014 + 0x02 + (word32) ecx_13->w0014 / 22;
-	struct Eq_516 * esi_19 = edx_16 + (word32) ecx_13->w0006;
->>>>>>> 6409f92e
 	for (; edx_16 != esi_19; ++edx_16)
 	{
 		if (dwArg08 >= edx_16->dw000C && dwArg08 < edx_16->dw0008 + edx_16->dw000C)
@@ -483,7 +285,6 @@
 	return (byte) DPB(eax_52, 0x00, 0);
 }
 
-<<<<<<< HEAD
 // 0040153F: Register (ptr32 Eq_694) fn0040153F(Register word32 ebx, Register Eq_143 esi, Register Eq_143 edi, Register out ptr32 edxOut, Register out ptr32 ebxOut, Register out ptr32 ebpOut, Register out ptr32 esiOut, Register out ptr32 ediOut)
 struct Eq_694 * fn0040153F(word32 ebx, Eq_143 esi, Eq_143 edi, ptr32 & edxOut, ptr32 & ebxOut, ptr32 & ebpOut, ptr32 & esiOut, ptr32 & ediOut)
 {
@@ -495,21 +296,11 @@
 	*(ebp_13 - 0x04) &= 0x00;
 	Eq_137 esp_14 = <invalid>;
 	struct Eq_715 * eax_22 = (struct Eq_715 *) 23117;
-=======
-// 0040153F: Register (ptr32 Eq_613) fn0040153F(Register word32 ebx, Register ptr32 esi, Register ptr32 edi, Register out ptr32 ebxOut, Register out ptr32 esiOut, Register out ptr32 ediOut)
-Eq_613 * fn0040153F(word32 ebx, ptr32 esi, ptr32 edi, ptr32 & ebxOut, ptr32 & esiOut, ptr32 & ediOut)
-{
-	struct Eq_613 * eax_34;
-	struct Eq_72 * ebp_10 = fn00401980(ebx, esi, edi, dwLoc0C, 0x00402528, 0x08);
-	*(ebp_10 - 0x04) &= 0x00;
-	struct Eq_633 * eax_15 = (struct Eq_633 *) 23117;
->>>>>>> 6409f92e
 	if (globals->w400000 == 23117)
 	{
 		eax_22 = globals->ptr40003C;
 		if (eax_22->dw400000 == 0x4550 && eax_22->w400018 == 0x010B)
 		{
-<<<<<<< HEAD
 			*(esp_14 - 0x04) = ebp_13->dw0008 - 0x00400000;
 			*(esp_14 - 0x08) = 0x00400000;
 			eax_22 = fn004013F6(*(esp_14 - 0x08), *(esp_14 - 0x04), out edx);
@@ -545,26 +336,6 @@
 	}
 	*(ebp_13 - 0x04) = ~0x01;
 	eax_81 = (struct Eq_694 *) DPB(eax_22, 0x00, 0);
-=======
-			ui32 eax_69 = ebp_10->dw0008;
-			dwLoc0C = eax_69 - 0x00400000;
-			eax_15 = fn004013F6(&globals->w400000, eax_69 - 0x00400000);
-			if (eax_15 != null && eax_15->dw0024 >= 0x00)
-			{
-				*(ebp_10 - 0x04) = ~0x01;
-				eax_34 = (struct Eq_613 *) DPB(eax_15, 0x01, 0);
-l004015C3:
-				word32 esi_38;
-				word32 edi_39;
-				word32 ebx_40;
-				*ebxOut = fn004019C6(ebp_10, dwLoc0C, 0x00402528, 0x08, dwArg00, dwArg04, out esi_38, out edi_39);
-				return eax_34;
-			}
-		}
-	}
-	*(ebp_10 - 0x04) = ~0x01;
-	eax_34 = (struct Eq_613 *) DPB(eax_15, 0x00, 0);
->>>>>>> 6409f92e
 	goto l004015C3;
 }
 
@@ -635,7 +406,6 @@
 		__fastfail(dwArg04);
 }
 
-<<<<<<< HEAD
 // 0040188B: Register Eq_956 fn0040188B(Register out Eq_485 ecxOut)
 Eq_956 fn0040188B(HMODULE & ecxOut)
 {
@@ -661,18 +431,6 @@
 	}
 	ecxOut = ecx_20;
 	return DPB(eax_12, 0x00, 0);
-=======
-// 0040188B: Register Eq_849 fn0040188B()
-Eq_849 fn0040188B()
-{
-	Eq_850 eax_4 = GetModuleHandleW(null);
-	if (eax_4 == null || eax_4->unused != 23117)
-		return 0x00;
-	struct Eq_864 * eax_42 = eax_4 + eax_4->dw003C / 0x0040;
-	if (eax_42->dw0000 != 0x4550 || (eax_42->w0018 != 0x010B || eax_42->dw0074 <= 0x0E))
-		return 0x00;
-	return eax_42->dw00E8 != 0x00;
->>>>>>> 6409f92e
 }
 
 // 00401972: void fn00401972()
@@ -694,7 +452,6 @@
 	return fp + 0x08;
 }
 
-<<<<<<< HEAD
 // 004019C6: Register Eq_137 fn004019C6(Register (ptr32 Eq_60) ebp, Stack ptr32 dwArg00, Stack Eq_137 dwArg04, Stack Eq_137 dwArg08, Stack Eq_137 dwArg0C, Stack Eq_137 dwArg10, Register out ptr32 ebpOut, Register out Eq_137 esiOut, Register out Eq_137 ediOut)
 Eq_137 fn004019C6(struct Eq_60 * ebp, ptr32 dwArg00, Eq_137 dwArg04, Eq_137 dwArg08, Eq_137 dwArg0C, Eq_137 dwArg10, ptr32 & ebpOut, union Eq_137 & esiOut, union Eq_137 & ediOut)
 {
@@ -704,17 +461,6 @@
 	ebpOut = ebp_19;
 	esiOut = dwArg0C;
 	ediOut = dwArg08;
-=======
-// 004019C6: Register word32 fn004019C6(Register (ptr32 Eq_72) ebp, Stack ui32 dwArg00, Stack word32 dwArg04, Stack word32 dwArg08, Stack word32 dwArg0C, Stack word32 dwArg10, Register out ptr32 esiOut, Register out ptr32 ediOut)
-word32 fn004019C6(Eq_72 * ebp, ui32 dwArg00, word32 dwArg04, word32 dwArg08, word32 dwArg0C, word32 dwArg10, ptr32 & esiOut, ptr32 & ediOut)
-{
-	fs->dw0000 = *(ebp - 0x10);
-	ebp->dw0000 = dwArg00;
-	word32 edi_14;
-	*ediOut = dwArg08;
-	word32 esi_17;
-	*esiOut = dwArg0C;
->>>>>>> 6409f92e
 	return dwArg10;
 }
 
